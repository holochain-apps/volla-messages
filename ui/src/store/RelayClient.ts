--- conflicted
+++ resolved
@@ -22,18 +22,15 @@
   MessageRecord,
   UpdateContactInput,
   Profile,
-<<<<<<< HEAD
   CreateConferenceInput,
   JoinConferenceInput,
   SignalInput,
   CallSignalType,
   ConferenceRoom,
-=======
   ProfileExtended,
   BucketInput,
   CreateConversationInput,
   SendMessageInput,
->>>>>>> ff73b2df
 } from "$lib/types";
 import { ZOME_NAME, ROLE_NAME } from "$config";
 import { encodeCellIdToBase64 } from "$lib/utils";
