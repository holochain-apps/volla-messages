--- conflicted
+++ resolved
@@ -67,7 +67,7 @@
   }
 
   async createProfile(nickname: string, avatar: string) : Promise<Profile> {
-    const req: AppAgentCallZomeRequest = {
+    const req: AppCallZomeRequest = {
       role_name: 'relay',
       // cell_id: this.conversations[conversationId].cell_id,
       zome_name: 'profiles',
@@ -114,25 +114,6 @@
 
   public async getAllMessages(conversationId: string) : Promise<Array<MessageRecord>> {
     const messages = await this.callZome("get_all_message_entries", null, this.conversations[conversationId].cell_id);
-<<<<<<< HEAD
-    await Promise.all(
-      // TODO: we can load author from the agents list now, don't need to do it here
-      messages.map(async (messageRecord: MessageRecord) => {
-        if (messageRecord.message) {
-          const req: AppCallZomeRequest = {
-            // role_name: 'relay',
-            cell_id: this.conversations[conversationId].cell_id,
-            zome_name: 'profiles',
-            fn_name: 'get_agent_profile',
-            payload: messageRecord.signed_action.hashed.content.author,
-          };
-          const authorAgent = await this.client.callZome(req, 30000);
-          messageRecord.message.author = (decode(authorAgent.entry.Present.entry) as Profile).nickname
-        }
-      })
-    )
-=======
->>>>>>> b72e6f9f
     return messages
   }
 
