import { v4 as uuidv4 } from 'uuid';
import {
  CellType,
  encodeHashToBase64,
  type AgentPubKey,
  type AppClient,
  type AppCreateCloneCellRequest,
  type AppCallZomeRequest,
  type CellId,
  type CellInfo,
  type ClonedCell,
  type RoleName,
  type MembraneProof,
  type AgentPubKeyB64
} from '@holochain/client';
import { decode } from '@msgpack/msgpack';
import { EntryRecord } from '@holochain-open-dev/utils';
import type { ActionCommittedSignal } from '@holochain-open-dev/utils';
import type { Profile, ProfilesStore } from '@holochain-open-dev/profiles'
import { get } from 'svelte/store';
<<<<<<< HEAD
import type { Config, ConversationCellAndConfig, EntryTypes, MembraneProofData, MessageRecord, Properties } from '../types';
=======
import type { EntryTypes, MembraneProofData, MessageRecord, Properties, Privacy } from '../types';
>>>>>>> 9b7885e9
import { encode } from 'punycode';

const ZOME_NAME = 'relay'

// export type SignalMessage = {
//   payload: Payload;
//   from: AgentPubKey;
//   received: number;
// }

export type RelaySignal = ActionCommittedSignal<EntryTypes, any>;

//export class RelayClient extends ZomeClient<RelaySignal> {
export class RelayClient {
  // conversations is a map of string to ClonedCell
  conversations: {[key: string]: ConversationCellAndConfig} = {}
  zomeName = ZOME_NAME
  myPubKeyB64: AgentPubKeyB64

  constructor(public client: AppClient, public roleName: RoleName, public profilesStore: ProfilesStore) {
    //super(client, roleName, zomeName);
    this.myPubKeyB64 = encodeHashToBase64(this.client.myPubKey)
  }

  get myPubKey() : AgentPubKey {
    return this.client.myPubKey
  }

  async initConversations() {
    const appInfo = await this.client.appInfo()

    if (appInfo) {
      const cells: CellInfo[] = appInfo.cell_info[this.roleName].filter(
        (c) => CellType.Cloned in c
      );
<<<<<<< HEAD

      for (const c of cells) {
        // @ts-ignore
        const cell = c[CellType.Cloned]

        try {
          const configEntry = await this._getConfig(cell.cell_id)

          const config = configEntry? configEntry.entry : {title: cell.name, image: ""}

          const convoCellAndConfig: ConversationCellAndConfig = {cell, config}
          console.log("FISH", convoCellAndConfig)

          this.conversations[cell.dna_modifiers.network_seed] = convoCellAndConfig
        } catch(e) {
          console.log("Unable to get config for cell:", cell, e)
        }
      }
=======
      // @ts-ignore
      const conversations = cells.reduce((result, c:CellInfo) => { result[c[CellType.Cloned].clone_id] = c[CellType.Cloned]; return result }, {})
      this.conversations = conversations
>>>>>>> 9b7885e9
    }
  }

  async createProfile(nickname: string, avatar: string) : Promise<Profile> {
    const req: AppCallZomeRequest = {
      role_name: 'relay',
      // cell_id: this.conversations[conversationId].cell_id,
      zome_name: 'profiles',
      fn_name: 'create_profile',
      payload: { nickname, fields: { avatar } }
    };
    const profile = await this.client.callZome(req, 30000);
    return profile
  }

<<<<<<< HEAD
  async createConversation(name: string, image: string) : Promise<ConversationCellAndConfig> {
    return this._createConversation(name, image, this.client.myPubKey, undefined, undefined)
  }

  async joinConversation(name: string, progenitor: AgentPubKey, proof: MembraneProof|undefined, networkSeed: string) : Promise<ConversationCellAndConfig> {
    // we don't have the image at join time, it get's loaded later
    return this._createConversation(name, "", progenitor, proof, networkSeed)
  }

  async _createConversation(name: string, image: string, progenitor: AgentPubKey, membrane_proof: MembraneProof|undefined, networkSeed: string|undefined) : Promise<ConversationCellAndConfig> {
=======
  async createConversation(name: string, privacy: Privacy) : Promise<ClonedCell> {
    return this._createConversation(name, privacy, this.client.myPubKey, undefined, undefined)
  }

  async joinConversation(name: string, privacy: Privacy, progenitor: AgentPubKey, proof: MembraneProof|undefined, networkSeed: string) : Promise<ClonedCell> {
    return this._createConversation(name, privacy, progenitor, networkSeed, proof)
  }

  async _createConversation(name: string, privacy: Privacy, progenitor: AgentPubKey, networkSeed: string|undefined, membrane_proof: MembraneProof|undefined) : Promise<ClonedCell> {
>>>>>>> 9b7885e9
    const properties: Properties = {
      name,
      privacy,
      progenitor: encodeHashToBase64(progenitor)
    }

    const conversationId = networkSeed || uuidv4()

    const cloneReq : AppCreateCloneCellRequest = {
      role_name: this.roleName,
      name,
      membrane_proof,
      modifiers: {
        network_seed: conversationId,
        properties
      },
    }

    console.log("creating clone cell", cloneReq)
    const cell = await this.client.createCloneCell(cloneReq)
    console.log("created clone cell", cell)
    let config:Config = {title: name, image}
    if (!networkSeed) {
      await this._setConfig(config, cell.cell_id)
    }
    await this.setMyProfileForConversation(cell.cell_id)

    const convoCellAndConfig: ConversationCellAndConfig = {cell, config}
    this.conversations[conversationId] = convoCellAndConfig
    return convoCellAndConfig
  }

  public async getAllMessages(conversationId: string) : Promise<Array<MessageRecord>> {
    const messages = await this.callZome("get_all_message_entries", null, this.conversations[conversationId].cell.cell_id);
    return messages
  }

  public async getMessagesByWeek(conversationId: string, week?: string) : Promise<Array<MessageRecord>> {
    return this.callZome("get_messages_hashes_for_week", { week }, this.conversations[conversationId].cell.cell_id);
  }

  public async getAllAgents(conversationId: string) : Promise<{ [key: AgentPubKeyB64]: Profile }> {
    const cellId = this.conversations[conversationId].cell.cell_id;

    const req: AppCallZomeRequest = {
      cell_id: cellId,
      zome_name: 'profiles',
      fn_name: 'get_agents_with_profile',
      payload: null,
    };
    const agentsResponse = await this.client.callZome(req, 30000);

    return await agentsResponse.reduce(async (resultsPromise: { [key: AgentPubKeyB64]: Profile }, a: any) => {
        const agentRecord = await this.client.callZome({
          cell_id: cellId,
          zome_name: 'profiles',
          fn_name: 'get_agent_profile',
          payload: a
        }, 30000);
        const results = await resultsPromise;
        results[encodeHashToBase64(a)] = decode(agentRecord.entry.Present.entry) as Profile
        return results
      }, Promise.resolve<{ [key: AgentPubKeyB64]: Profile }>({})
    )
  }

  async _setConfig(config:Config, cellId:CellId) : Promise<null> {
    console.log("creating config:", name)
    return this.callZome(
      'set_config',
      config,
      cellId
    )
  }

  async _getConfig(cellId:CellId) : Promise<EntryRecord<Config>|undefined> {
    const config = await this.callZome(
      'get_config',
      null,
      cellId
    )
    return config ? new EntryRecord(config) : undefined
  }

  public async sendMessage(conversationId: string, content: string, agents: AgentPubKey[]) {
    const message = await this.callZome(
      'create_message',
      {
        message: { content },
        agents
      },
      this.conversations[conversationId].cell.cell_id
    )
    return message
  }

  public async setMyProfileForConversation(cellId: CellId) : Promise<null> {
    const myProfile = get(this.profilesStore.myProfile)
    const myProfileValue = myProfile && myProfile.status === 'complete' && myProfile.value as EntryRecord<Profile>
    const profile = myProfileValue ? myProfileValue.entry : undefined

    const req: AppCallZomeRequest = {
      //role_name: cell_id ? undefined : this.roleName,
      cell_id: cellId,
      zome_name: 'profiles',
      fn_name: 'create_profile',
      payload: profile,
    };
    return await this.client.callZome(req, 30000);
  }

  public async inviteAgentToConversation(conversationId: string, forAgent: AgentPubKey, role: number = 0): Promise<MembraneProof | undefined> {
    try {
      const conversation = this.conversations[conversationId]

      const data: MembraneProofData = {
        conversation_id: conversation.cell.dna_modifiers.network_seed,
        for_agent: forAgent,
        as_role: role,
      }
<<<<<<< HEAD
      const r = await this.callZome("generate_membrane_proof", data, conversation.cell.cell_id);
      console.log("client.inviteAgentToConversation returning proof", r)
=======
      const r = await this.callZome("generate_membrane_proof", data, conversation.cell_id);
>>>>>>> 9b7885e9
      return r
    } catch(e) {
      console.error("Error generating membrane proof", e)
    }
    return undefined
  }

  protected async callZome(fn_name: string, payload: any, cell_id: any) {
    console.log("call zome", fn_name, payload, cell_id)
    const req: AppCallZomeRequest = {
      //role_name: cell_id ? undefined : this.roleName,
      cell_id,
      zome_name: this.zomeName,
      fn_name,
      payload,
    };
    return await this.client.callZome(req, 30000);
  }
}<|MERGE_RESOLUTION|>--- conflicted
+++ resolved
@@ -18,11 +18,7 @@
 import type { ActionCommittedSignal } from '@holochain-open-dev/utils';
 import type { Profile, ProfilesStore } from '@holochain-open-dev/profiles'
 import { get } from 'svelte/store';
-<<<<<<< HEAD
-import type { Config, ConversationCellAndConfig, EntryTypes, MembraneProofData, MessageRecord, Properties } from '../types';
-=======
-import type { EntryTypes, MembraneProofData, MessageRecord, Properties, Privacy } from '../types';
->>>>>>> 9b7885e9
+import type { Config, ConversationCellAndConfig, EntryTypes, MembraneProofData, MessageRecord, Privacy, Properties } from '../types';
 import { encode } from 'punycode';
 
 const ZOME_NAME = 'relay'
@@ -58,7 +54,6 @@
       const cells: CellInfo[] = appInfo.cell_info[this.roleName].filter(
         (c) => CellType.Cloned in c
       );
-<<<<<<< HEAD
 
       for (const c of cells) {
         // @ts-ignore
@@ -77,11 +72,6 @@
           console.log("Unable to get config for cell:", cell, e)
         }
       }
-=======
-      // @ts-ignore
-      const conversations = cells.reduce((result, c:CellInfo) => { result[c[CellType.Cloned].clone_id] = c[CellType.Cloned]; return result }, {})
-      this.conversations = conversations
->>>>>>> 9b7885e9
     }
   }
 
@@ -97,28 +87,16 @@
     return profile
   }
 
-<<<<<<< HEAD
-  async createConversation(name: string, image: string) : Promise<ConversationCellAndConfig> {
-    return this._createConversation(name, image, this.client.myPubKey, undefined, undefined)
-  }
-
-  async joinConversation(name: string, progenitor: AgentPubKey, proof: MembraneProof|undefined, networkSeed: string) : Promise<ConversationCellAndConfig> {
+  async createConversation(name: string, image: string, privacy: Privacy) : Promise<ConversationCellAndConfig> {
+    return this._createConversation(name, image, privacy, this.client.myPubKey, undefined, undefined)
+  }
+
+  async joinConversation(name: string, privacy: Privacy, progenitor: AgentPubKey, proof: MembraneProof|undefined, networkSeed: string) : Promise<ConversationCellAndConfig> {
     // we don't have the image at join time, it get's loaded later
-    return this._createConversation(name, "", progenitor, proof, networkSeed)
-  }
-
-  async _createConversation(name: string, image: string, progenitor: AgentPubKey, membrane_proof: MembraneProof|undefined, networkSeed: string|undefined) : Promise<ConversationCellAndConfig> {
-=======
-  async createConversation(name: string, privacy: Privacy) : Promise<ClonedCell> {
-    return this._createConversation(name, privacy, this.client.myPubKey, undefined, undefined)
-  }
-
-  async joinConversation(name: string, privacy: Privacy, progenitor: AgentPubKey, proof: MembraneProof|undefined, networkSeed: string) : Promise<ClonedCell> {
-    return this._createConversation(name, privacy, progenitor, networkSeed, proof)
-  }
-
-  async _createConversation(name: string, privacy: Privacy, progenitor: AgentPubKey, networkSeed: string|undefined, membrane_proof: MembraneProof|undefined) : Promise<ClonedCell> {
->>>>>>> 9b7885e9
+    return this._createConversation(name, "", privacy, progenitor, proof, networkSeed)
+  }
+
+  async _createConversation(name: string, image: string, privacy: Privacy, progenitor: AgentPubKey, membrane_proof: MembraneProof|undefined, networkSeed: string|undefined) : Promise<ConversationCellAndConfig> {
     const properties: Properties = {
       name,
       privacy,
@@ -239,12 +217,8 @@
         for_agent: forAgent,
         as_role: role,
       }
-<<<<<<< HEAD
+
       const r = await this.callZome("generate_membrane_proof", data, conversation.cell.cell_id);
-      console.log("client.inviteAgentToConversation returning proof", r)
-=======
-      const r = await this.callZome("generate_membrane_proof", data, conversation.cell_id);
->>>>>>> 9b7885e9
       return r
     } catch(e) {
       console.error("Error generating membrane proof", e)
