--- conflicted
+++ resolved
@@ -8,7 +8,6 @@
   type AppCallZomeRequest,
   type CellId,
   type CellInfo,
-  type ClonedCell,
   type RoleName,
   type MembraneProof,
   type AgentPubKeyB64,
@@ -16,16 +15,10 @@
 } from '@holochain/client';
 import { decode } from '@msgpack/msgpack';
 import { EntryRecord } from '@holochain-open-dev/utils';
-import type { ActionCommittedSignal } from '@holochain-open-dev/utils';
 import { FileStorageClient } from "@holochain-open-dev/file-storage";
 import type { Profile, ProfilesStore } from '@holochain-open-dev/profiles'
 import { get } from 'svelte/store';
-<<<<<<< HEAD
-import type { Config, ConversationCellAndConfig, EntryTypes, Invitation, MembraneProofData, Message, MessageRecord, Privacy, Properties } from '../types';
-import { encode } from 'punycode';
-=======
-import type { Config, ConversationCellAndConfig, EntryTypes, Image, MembraneProofData, MessageRecord, Privacy, Properties } from '../types';
->>>>>>> d4c5f7fb
+import type { Config, ConversationCellAndConfig, Invitation, MembraneProofData, Message, MessageRecord, Privacy, Properties } from '../types';
 
 const ZOME_NAME = 'relay'
 
@@ -190,14 +183,7 @@
     return config ? new EntryRecord(config) : undefined
   }
 
-<<<<<<< HEAD
-  public async sendMessage(conversationId: string, content: string, bucket: number, agents: AgentPubKey[]) : Promise<EntryRecord<Message>> {
-    const message = await this.callZome(
-      'create_message',
-      {
-        message: { content, bucket },
-=======
-  public async sendMessage(conversationId: string, content: string, images: Image[], agents: AgentPubKey[]) {
+  public async sendMessage(conversationId: string, content: string, bucket: number, images: Image[], agents: AgentPubKey[]): Promise<EntryRecord<Message>> {
     // TODO: upload these asynchonously and then add to the message when done
     console.log("client send message", conversationId, content, images, agents)
     const imageStructs = await Promise.all(images.map(async (image) => {
@@ -216,8 +202,7 @@
     const message = await this.callZome(
       'create_message',
       {
-        message: { content, images: await Promise.all(imageStructs) },
->>>>>>> d4c5f7fb
+        message: { content, bucket, images: await Promise.all(imageStructs) },
         agents
       },
       this.conversations[conversationId].cell.cell_id
