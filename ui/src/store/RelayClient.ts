import { v4 as uuidv4 } from "uuid";
import {
  CellType,
  encodeHashToBase64,
  type AgentPubKey,
  type AppClient,
  type CellId,
  type MembraneProof,
  type AgentPubKeyB64,
  type ActionHash,
  type Record,
  type ClonedCell,
} from "@holochain/client";
import { EntryRecord } from "@holochain-open-dev/utils";
import type { ProfilesStore } from "@holochain-open-dev/profiles";
import { get } from "svelte/store";
import type {
  Config,
  Contact,
  ContactRecord,
  ImageStruct,
  Invitation,
  MembraneProofData,
  Message,
  MessageRecord,
  Privacy,
<<<<<<< HEAD
} from "$lib/types";
=======
  UpdateContactInput,
  Profile,
} from "../types";
>>>>>>> 2c0ab008
import { makeFullName } from "$lib/utils";

export class RelayClient {
  constructor(
    public client: AppClient,
    public profilesStore: ProfilesStore,
    public roleName: string,
    public zomeName: string,
  ) {}

  async createProfile(firstName: string, lastName: string, avatar: string): Promise<void> {
    await this.client.callZome({
      role_name: this.roleName,
      zome_name: "profiles",
      fn_name: "create_profile",
      payload: {
        nickname: makeFullName(firstName, lastName),
        fields: { avatar, firstName, lastName },
      },
    });
  }

  async updateProfile(firstName: string, lastName: string, avatar: string): Promise<void> {
    const payload = {
      nickname: makeFullName(firstName, lastName),
      fields: { avatar, firstName, lastName },
    };

    await this.client.callZome({
      role_name: this.roleName,
      zome_name: "profiles",
      fn_name: "update_profile",
      payload,
    });

    // Update profile in every conversation I am a part of
    const clonedCellInfos = await this.getRelayClonedCellInfos();
    clonedCellInfos
      .map((c) => c.cell_id)
      .forEach(async (cell_id) => {
        await this.client.callZome({
          cell_id,
          zome_name: "profiles",
          fn_name: "update_profile",
          payload,
        });
      });
  }

  /********* Conversations **********/
  async getRelayClonedCellInfos(): Promise<ClonedCell[]> {
    const appInfo = await this.client.appInfo();
    if (!appInfo) throw new Error("Failed to get appInfo");

    return appInfo.cell_info[this.roleName]
      .filter((c) => CellType.Cloned in c)
      .map((c) => c[CellType.Cloned]);
  }

  async createConversation(title: string, image: string, privacy: Privacy): Promise<ClonedCell> {
    const modifiers = {
      network_seed: uuidv4(),
      properties: {
        created: new Date().getTime(),
        privacy,
        progenitor: encodeHashToBase64(this.client.myPubKey),
      },
    };
    const cellInfo = await this.client.createCloneCell({
      role_name: this.roleName,
      name: title,
      modifiers,
    });
    await this.setConfig(cellInfo.cell_id, { title, image });
    await this._setMyProfileForConversation(cellInfo.cell_id);

    return cellInfo;
  }

  async joinConversation(invitation: Invitation): Promise<ClonedCell> {
    const modifiers = {
      network_seed: invitation.networkSeed,
      properties: {
        created: invitation.created,
        privacy: invitation.privacy,
        progenitor: encodeHashToBase64(invitation.progenitor),
      },
    };
    const cellInfo = await this.client.createCloneCell({
      role_name: this.roleName,
      name: invitation.title,
      membrane_proof: invitation.proof,
      modifiers,
    });
    await this._setMyProfileForConversation(cellInfo.cell_id);

    return cellInfo;
  }

  public async getMessageHashes(
    cell_id: CellId,
    bucket: number,
    count: number,
  ): Promise<Array<ActionHash>> {
    return this.client.callZome({
      cell_id,
      zome_name: this.zomeName,
      fn_name: "get_message_hashes",
      payload: { bucket, count },
    });
  }

  public async getMessageEntries(
    cell_id: CellId,
    hashes: Array<ActionHash>,
  ): Promise<Array<MessageRecord>> {
    return this.client.callZome({
      cell_id,
      zome_name: this.zomeName,
      fn_name: "get_message_entries",
      payload: hashes,
    });
  }

  /**
   * Fetch all AgentPubKeys of agents with profiles
   */
  public async getAllAgents(cell_id: CellId): Promise<{ [key: AgentPubKeyB64]: Profile }> {
    const agentsResponse: AgentPubKey[] = await this.client.callZome({
      cell_id,
      zome_name: "profiles",
      fn_name: "get_agents_with_profile",
      payload: null,
    });

    // Get profile for each AgentPubKey
    // If profile not found, exclude from results.
    const profileEntries = (
      await Promise.allSettled(
        agentsResponse.map(async (agentPubKey) => {
          const record = await this.client.callZome({
            cell_id,
            zome_name: "profiles",
            fn_name: "get_agent_profile",
            payload: agentPubKey,
          });
          const profile = new EntryRecord<Profile>(record).entry;
          if (!profile) throw new Error("Failed to get profile");

          return [encodeHashToBase64(agentPubKey), profile];
        }),
      )
    )
      .filter((p) => p.status === "fulfilled")
      .map((p) => p.value);

    return Object.fromEntries(profileEntries);
  }

  async setConfig(cell_id: CellId, config: Config): Promise<null> {
    return this.client.callZome({
      cell_id,
      zome_name: this.zomeName,
      fn_name: "set_config",
      payload: config,
    });
  }

  async getConfig(cell_id: CellId): Promise<Config | undefined> {
    const config = await this.client.callZome({
      cell_id,
      zome_name: this.zomeName,
      fn_name: "get_config",
      payload: null,
    });
    return config ? new EntryRecord<Config>(config).entry : undefined;
  }

  public async sendMessage(
    cell_id: CellId,
    content: string,
    bucket: number,
    images: ImageStruct[],
    agents: AgentPubKey[],
  ): Promise<EntryRecord<Message>> {
    const record = await this.client.callZome({
      cell_id,
      zome_name: this.zomeName,
      fn_name: "create_message",
      payload: {
        message: { content, bucket, images },
        agents,
      },
    });
    return new EntryRecord(record);
  }

  async _setMyProfileForConversation(cell_id: CellId): Promise<null> {
    const myProfile = get(this.profilesStore.myProfile);
    const myProfileValue =
      myProfile && myProfile.status === "complete" && (myProfile.value as EntryRecord<Profile>);
    const profile = myProfileValue ? myProfileValue.entry : undefined;

    return this.client.callZome({
      cell_id,
      zome_name: "profiles",
      fn_name: "create_profile",
      payload: profile,
    });
  }

  public async inviteAgentToConversation(
    cell_id: CellId,
    forAgent: AgentPubKey,
    role: number = 0,
  ): Promise<MembraneProof> {
    const relayClonedCellInfos = await this.getRelayClonedCellInfos();
    const conversation = relayClonedCellInfos.find(
      (c) => encodeHashToBase64(c.cell_id[0]) === encodeHashToBase64(cell_id[0]),
    );
    if (conversation === undefined) throw new Error("Conversation with cell_id not found");

    const data: MembraneProofData = {
      conversation_id: conversation.dna_modifiers.network_seed,
      for_agent: forAgent,
      as_role: role,
    };
    const r = await this.client.callZome({
      cell_id,
      zome_name: this.zomeName,
      fn_name: "generate_membrane_proof",
      payload: data,
    });

    return r;
  }

  /********* Contacts **********/

  public async getAllContacts(): Promise<ContactRecord[]> {
    return this.client.callZome({
      role_name: this.roleName,
      zome_name: this.zomeName,
      fn_name: "get_all_contact_entries",
      payload: null,
    });
  }

  public async createContact(payload: Contact): Promise<Record> {
    return this.client.callZome({
      role_name: this.roleName,
      zome_name: this.zomeName,
      fn_name: "create_contact",
      payload,
    });
  }

  public async updateContact(payload: UpdateContactInput): Promise<Record> {
    return this.client.callZome({
      role_name: this.roleName,
      zome_name: this.zomeName,
      fn_name: "update_contact",
      payload,
    });
  }
}<|MERGE_RESOLUTION|>--- conflicted
+++ resolved
@@ -24,13 +24,9 @@
   Message,
   MessageRecord,
   Privacy,
-<<<<<<< HEAD
-} from "$lib/types";
-=======
   UpdateContactInput,
   Profile,
-} from "../types";
->>>>>>> 2c0ab008
+} from "$lib/types";
 import { makeFullName } from "$lib/utils";
 
 export class RelayClient {
