import { decode } from '@msgpack/msgpack';
import { isEqual, camelCase, mapKeys } from 'lodash-es';
import { writable, get, type Subscriber, type Invalidator, type Unsubscriber, type Writable } from 'svelte/store';
<<<<<<< HEAD
import { type AgentPubKey, type DnaHash, decodeHashFromBase64, encodeHashToBase64, type Signal, type EntryHash, type AppSignal } from "@holochain/client";
import { ConversationStore } from './ConversationStore';
import { RelayClient } from '$store/RelayClient'
import type { Image, ConversationCellAndConfig, Invitation, Message, Privacy, Properties, RelaySignal } from '../types';
=======
import { type AgentPubKey, type DnaHash, decodeHashFromBase64, encodeHashToBase64, type EntryHash, type AgentPubKeyB64 } from "@holochain/client";
import { ContactStore } from './ContactStore';
import { ConversationStore } from './ConversationStore';
import { RelayClient } from '$store/RelayClient'
import type { Conversation, Contact, ConversationCellAndConfig, Invitation, Message, Privacy, Properties } from '../types';
>>>>>>> 9b316826

export class RelayStore {
  public contacts: Writable<ContactStore[]>;
  public conversations: Writable<ConversationStore[]>;

  constructor(public client: RelayClient) {
    this.contacts = writable([])
    this.conversations = writable([])
  }

  get contactData() {
    return get(this.contacts)
  }

  get conversationsData() {
    return get(this.conversations)
  }

  async initialize() {
    await this.client.initConversations()

    for (const conversation of Object.values(this.client.conversations)) {
      await this._addConversation(conversation)
    }

<<<<<<< HEAD
    this.client.client.on('signal', async (signal:AppSignal)=>{
=======
    await this.fetchAllContacts()

    this.client.client.on('signal', async (signal)=>{
>>>>>>> 9b316826
      console.log("Got Signal:", signal)

      const payload: RelaySignal = signal.payload as RelaySignal

      if (payload.type == "Message") {

        const conversation = this.getConversationByCellDnaHash(signal.cell_id[0])

        const from: AgentPubKey = payload.from
        const message: Message = {
          hash: encodeHashToBase64(payload.action.hashed.hash),
          authorKey: encodeHashToBase64(from),
          content: payload.message.content,
          bucket: payload.message.bucket,
          images: payload.message.images.map((i: any) => ({ ...mapKeys(i, (v, k) => camelCase(k)), status: 'loading'  })), // convert snake_case to camelCase
          status: 'confirmed',
          timestamp: new Date(payload.action.hashed.content.timestamp / 1000)
        }

        if (conversation /*&& message.authorKey !== this.client.myPubKeyB64*/) {
          conversation.addMessage(message)
          conversation.loadImagesForMessage(message) // async load images
        }
        // let messageList = this.expectations.get(message.from)
        // if (messageList) {
        //     if (payload.type == "Ack") {
        //         const idx = messageList.findIndex((created) => created == payload.created)
        //         if (idx >= 0) {
        //             messageList.splice(idx,1)
        //             this.expectations.set(message.from, messageList)
        //         }
        //     }
        //     // we just received a message from someone who we are expecting
        //     // to have acked something but they haven't so we retry to send the message
        //     if (messageList.length > 0) {
        //         const streams = Object.values(get(this.streams))
        //         for (const msgId of messageList) {
        //             for (const stream of streams) {
        //                 const msg = stream.findMessage(msgId)
        //                 if (msg) {
        //                     console.log("Resending", msg)
        //                     await this.client.sendMessage(stream.id, msg.payload, [message.from])
        //                 }
        //             }
        //         }
        //     }
        //}
      }
    })
  }

  async _addConversation(convoCellAndConfig: ConversationCellAndConfig) {
    if (!this.client) return;
    const properties: Properties = decode(convoCellAndConfig.cell.dna_modifiers.properties) as Properties;
    const progenitor = decodeHashFromBase64(properties.progenitor);
    const privacy = properties.privacy
    const seed = convoCellAndConfig.cell.dna_modifiers.network_seed
<<<<<<< HEAD
    const newConversation = new ConversationStore(this.client, seed, convoCellAndConfig.cell.cell_id[0], convoCellAndConfig.config, properties.created, privacy, progenitor )
=======
    const newConversation = new ConversationStore(this, seed, convoCellAndConfig.cell.cell_id[0], convoCellAndConfig.config, privacy, progenitor )
>>>>>>> 9b316826

    this.conversations.update(conversations => [...conversations, newConversation])
    await newConversation.initialize()
    return newConversation
  }

  async createConversation(name: string, image: string, privacy: Privacy) {
    if (!this.client) return;
    const convoCellAndConfig = await this.client.createConversation(name, image, privacy)
    return await this._addConversation(convoCellAndConfig)
  }

  async joinConversation(invitation: Invitation) {
    if (!this.client) return;
    const convoCellAndConfig = await this.client.joinConversation(invitation)
    return await this._addConversation(convoCellAndConfig)
  }

  async inviteAgentToConversation(conversationId: string, agent: AgentPubKey, role: number = 0) {
    if (!this.client) return;
    return await this.client.inviteAgentToConversation(conversationId, agent, role)
  }

  // removeConversations(id: string): void {
  //   this.conversations.update(conversations =>
  //     conversations.filter(conversation => conversation.data.id !== id)
  //   );
  // }

  getConversation(id: string): ConversationStore | undefined {
    let foundConversation
    this.conversations.subscribe(conversations => {
      foundConversation = conversations.find(conversation => conversation.data.id === id);
    })();

    return foundConversation;
  }

  getConversationByCellDnaHash(cellDnaHash: DnaHash): ConversationStore | undefined {
    let foundConversation
    this.conversations.subscribe(conversations => {
      foundConversation = conversations.find(conversation => isEqual(conversation.data.cellDnaHash, cellDnaHash));
    })();

    return foundConversation;
  }

  /***** Contacts ******/
  async fetchAllContacts() {
    const contactRecords = await this.client.getAllContacts()
    this.contacts.set(contactRecords.map((contactRecord: any) => {
      const contact = contactRecord.contact
      return new ContactStore(this.client, contact.avatar, contactRecord.signed_action.hashed.hash, contact.first_name, contact.last_name, contactRecord.original_action, encodeHashToBase64(contact.public_key))
    }))
  }

  async createContact(contact: Contact) {
    if (!this.client) return false
    const contactStore = new ContactStore(this.client, contact.avatar, undefined, contact.firstName, contact.lastName, undefined, contact.publicKeyB64)

    // TODO: if adding contact fails we should remove it from the store
    const contactResult = await this.client.createContact(contact)
    if (contactResult) {
      this.contacts.update(contacts => [...contacts, contactStore])
    }
    return contactResult
  }

  async updateContact(contact: Contact) {
    if (!this.client) return false
    const contactResult = await this.client.updateContact(contact)
    const contactStore = new ContactStore(this.client, contact.avatar, contactResult.signed_action.hashed.hash, contact.firstName, contact.lastName, contactResult.original_action, contact.publicKeyB64)
    if (contactResult) {
      this.contacts.update(contacts => [...contacts.filter(c => c.publicKeyB64 !== contact.publicKeyB64), contactStore])
    }
    return contactResult
  }

  getContact(publicKey: AgentPubKeyB64): ContactStore | undefined {
    let foundContact
    this.contacts.subscribe(contacts => {
      foundContact = contacts.find(contact => contact.data.publicKeyB64 === publicKey);
    })();

    return foundContact;
  }
}<|MERGE_RESOLUTION|>--- conflicted
+++ resolved
@@ -1,18 +1,11 @@
 import { decode } from '@msgpack/msgpack';
 import { isEqual, camelCase, mapKeys } from 'lodash-es';
 import { writable, get, type Subscriber, type Invalidator, type Unsubscriber, type Writable } from 'svelte/store';
-<<<<<<< HEAD
-import { type AgentPubKey, type DnaHash, decodeHashFromBase64, encodeHashToBase64, type Signal, type EntryHash, type AppSignal } from "@holochain/client";
-import { ConversationStore } from './ConversationStore';
-import { RelayClient } from '$store/RelayClient'
-import type { Image, ConversationCellAndConfig, Invitation, Message, Privacy, Properties, RelaySignal } from '../types';
-=======
-import { type AgentPubKey, type DnaHash, decodeHashFromBase64, encodeHashToBase64, type EntryHash, type AgentPubKeyB64 } from "@holochain/client";
+import { type AgentPubKey, type AgentPubKeyB64, type DnaHash, decodeHashFromBase64, encodeHashToBase64, type Signal, type EntryHash, type AppSignal } from "@holochain/client";
 import { ContactStore } from './ContactStore';
 import { ConversationStore } from './ConversationStore';
 import { RelayClient } from '$store/RelayClient'
-import type { Conversation, Contact, ConversationCellAndConfig, Invitation, Message, Privacy, Properties } from '../types';
->>>>>>> 9b316826
+import type { Contact, Image, ConversationCellAndConfig, Invitation, Message, Privacy, Properties, RelaySignal } from '../types';
 
 export class RelayStore {
   public contacts: Writable<ContactStore[]>;
@@ -38,13 +31,9 @@
       await this._addConversation(conversation)
     }
 
-<<<<<<< HEAD
-    this.client.client.on('signal', async (signal:AppSignal)=>{
-=======
     await this.fetchAllContacts()
 
-    this.client.client.on('signal', async (signal)=>{
->>>>>>> 9b316826
+    this.client.client.on('signal', async (signal:AppSignal)=>{
       console.log("Got Signal:", signal)
 
       const payload: RelaySignal = signal.payload as RelaySignal
@@ -102,11 +91,7 @@
     const progenitor = decodeHashFromBase64(properties.progenitor);
     const privacy = properties.privacy
     const seed = convoCellAndConfig.cell.dna_modifiers.network_seed
-<<<<<<< HEAD
-    const newConversation = new ConversationStore(this.client, seed, convoCellAndConfig.cell.cell_id[0], convoCellAndConfig.config, properties.created, privacy, progenitor )
-=======
-    const newConversation = new ConversationStore(this, seed, convoCellAndConfig.cell.cell_id[0], convoCellAndConfig.config, privacy, progenitor )
->>>>>>> 9b316826
+    const newConversation = new ConversationStore(this, seed, convoCellAndConfig.cell.cell_id[0], convoCellAndConfig.config, properties.created, privacy, progenitor )
 
     this.conversations.update(conversations => [...conversations, newConversation])
     await newConversation.initialize()
