--- conflicted
+++ resolved
@@ -19,16 +19,10 @@
 export interface ContactStore {
   initialize: () => Promise<void>;
   create: (val: Contact, cellIdB64: CellIdB64) => Promise<void>;
-<<<<<<< HEAD
-  update: (val: Contact) => Promise<void>;
-  delete: (agentPubKeyB64: AgentPubKeyB64) => Promise<void>;
-  getHasAgentJoinedDht: (agentPubKeyB64: AgentPubKeyB64) => Promise<boolean>;
-  getAsProfileExtended: (agentPubKeyB64: AgentPubKeyB64) => ProfileExtended;
-=======
   update: (key: AgentPubKeyB64, val: Contact) => Promise<void>;
   getHasAgentJoinedDht: (key: AgentPubKeyB64) => Promise<boolean>;
   makeProfileExtended: (c: ContactExtended) => ProfileExtended;
->>>>>>> 8b156390
+  delete: (agentPubKeyB64: AgentPubKeyB64) => Promise<void>;
   subscribe: (
     this: void,
     run: Subscriber<GenericKeyValueStoreDataExtended<ContactExtended>>,
@@ -239,16 +233,10 @@
   );
 
   return {
-<<<<<<< HEAD
-    update: contactStore.update,
-    delete: () => contactStore.delete(agentPubKeyB64),
-    getHasAgentJoinedDht,
-    getAsProfileExtended,
-=======
     update: (val: Contact) => contactStore.update(agentPubKeyB64, val),
     getHasAgentJoinedDht: () => contactStore.getHasAgentJoinedDht(agentPubKeyB64),
     makeProfileExtended: (val: ContactExtended) => contactStore.makeProfileExtended(val),
->>>>>>> 8b156390
+    delete: () => contactStore.delete(agentPubKeyB64),
     subscribe,
   };
 }