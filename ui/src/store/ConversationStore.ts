import { uniq } from "lodash-es";
import { encode } from "@msgpack/msgpack";
import { Base64 } from "js-base64";
import {
  type AgentPubKey,
  type CellId,
  decodeHashFromBase64,
  encodeHashToBase64,
  type ActionHashB64,
  type ActionHash,
  type AgentPubKeyB64,
} from "@holochain/client";
import { FileStorageClient } from "@holochain-open-dev/file-storage";
import {
  derived,
  get,
  writable,
  type Invalidator,
  type Subscriber,
  type Unsubscriber,
} from "svelte/store";
import { v4 as uuidv4 } from "uuid";
import { RelayStore } from "$store/RelayStore";
import {
  type Config,
  type ContactExtended,
  type Conversation,
  FileStatus,
  type Image,
  type Invitation,
  type LocalConversationData,
  type Message,
  type MessageRecord,
  Privacy,
<<<<<<< HEAD
} from "$lib/types";
=======
  type Profile,
  type ProfileExtended,
} from "../types";
>>>>>>> 2c0ab008
import { createMessageHistoryStore } from "./MessageHistoryStore";
import pRetry from "p-retry";
import { fileToDataUrl } from "$lib/utils";
import { BUCKET_RANGE_MS, TARGET_MESSAGES_COUNT } from "$config";
import { page } from "$app/stores";
import { persisted } from "svelte-persisted-store";

export interface ConversationStoreData {
  conversation: Conversation;
  localData: LocalConversationData;
  lastMessage: Message | null;
  lastActivityAt: number;
  lastBucketLoaded: number;
  publicInviteCode: string;
  invitedContactKeys: AgentPubKeyB64[];
  archived: boolean;
  open: boolean;
  unread: boolean | undefined;
  created: number;
  processedMessages: Message[];
}

export interface ConversationStore {
  initialize: () => Promise<void>;
  loadMessagesSet: () => Promise<Array<ActionHashB64>>;
  loadMessageSetFromCurrentBucket: () => Promise<[number, ActionHashB64[]]>;
  loadImagesForMessage: (message: Message) => Promise<void>;
  fetchAgents: () => Promise<{
    [key: AgentPubKeyB64]: Profile;
  }>;
  fetchConfig: () => Promise<Config | undefined>;
  sendMessage: (authorKey: string, content: string, images: Image[]) => Promise<void>;
  addMessage: (message: Message) => void;
  setConfig: (config: Config) => Promise<void>;
  addContacts: (agentPubKeyB64s: AgentPubKeyB64[]) => void;
  toggleArchived: () => void;
  setUnread: (unread: boolean) => void;
  makeInviteCodeForAgent: (publicKeyB64: string) => Promise<string>;
  getAllMembers: () => ProfileExtended[];
  getJoinedMembers: () => ProfileExtended[];
  getInvitedUnjoinedContacts: () => ContactExtended[];
  getTitle: () => string;
  subscribe: (
    this: void,
    run: Subscriber<ConversationStoreData>,
    invalidate?: Invalidator<ConversationStoreData> | undefined,
  ) => Unsubscriber;
}

export function createConversationStore(
  relayStore: RelayStore,
  networkSeed: string,
  cellId: CellId,
  created: number,
  privacy: Privacy,
  progenitor: AgentPubKey,
  invitationTitle: string | undefined = undefined,
): ConversationStore {
  const client = relayStore.client;
  const fileStorageClient = new FileStorageClient(
    relayStore.client.client,
    "UNUSED ROLE NAME", // this is not used when cellId is specified, but the FileStorageClient still requires the parameter
    "file_storage",
    cellId,
  );

  const dnaHashB64 = encodeHashToBase64(cellId[0]);
  const conversation = writable<Conversation>({
    networkSeed,
    dnaHashB64,
    cellId,
    config: undefined,
    privacy,
    progenitor,
    agentProfiles: {},
    messages: {},
  });
  const history = createMessageHistoryStore(dnaHashB64, currentBucket());
  const lastBucketLoaded = writable<number>(-1);
  const localData = persisted<LocalConversationData>(`CONVERSATION.${dnaHashB64}.LOCAL_DATA`, {
    archived: false,
    invitedContactKeys: [],
    unread: false,
    invitationTitle,
  });
  const lastMessage = writable<Message | null>(null);
  const publicInviteCode = derived(conversation, ($conversation) => {
    const invitation: Invitation = {
      created: created,
      networkSeed: $conversation.networkSeed,
      privacy: $conversation.privacy,
      progenitor: $conversation.progenitor,
      title: getTitle(),
    };
    return Base64.fromUint8Array(encode(invitation));
  });
  const isOpen = derived(
    page,
    ($page) => $page.route.id === "/conversations/[id]" && $page.params.id === dnaHashB64,
  );
  const processedMessages = derived(conversation, ($conversation) => {
    const messages = Object.values(($conversation as Conversation).messages).sort(
      (a, b) => a.timestamp.getTime() - b.timestamp.getTime(),
    );
    const result: Message[] = [];

    let newLastMessage: Message | null = null;

    messages.forEach((message) => {
      // Don't display message if we don't have a profile from the author yet.
      if (!$conversation.agentProfiles[message.authorKey]) {
        return;
      }

      const contact = relayStore.contacts.find((c) => get(c).publicKeyB64 === message.authorKey);

      const displayMessage = {
        ...message,
        author: contact
          ? get(contact).contact.first_name
          : $conversation.agentProfiles[message.authorKey].fields.firstName,
        avatar: contact
          ? get(contact).contact.avatar
          : $conversation.agentProfiles[message.authorKey].fields.avatar,
      };

      if (
        !newLastMessage ||
        message.timestamp.toDateString() !== newLastMessage.timestamp.toDateString()
      ) {
        displayMessage.header = message.timestamp.toLocaleDateString("en-US", {
          weekday: "long",
          month: "long",
          day: "numeric",
        });
      }

      // If same person is posting a bunch of messages in a row, hide their name and avatar
      if (
        newLastMessage?.authorKey === message.authorKey &&
        message.timestamp.getTime() - newLastMessage.timestamp.getTime() < 1000 * 60 * 5
      ) {
        displayMessage.hideDetails = true;
      }

      result.push(displayMessage);
      newLastMessage = message;
    });

    lastMessage.set(newLastMessage);

    return result;
  });

  const { subscribe } = derived(
    [
      conversation,
      localData,
      lastMessage,
      lastBucketLoaded,
      publicInviteCode,
      isOpen,
      processedMessages,
    ],
    ([
      $conversation,
      $localData,
      $lastMessage,
      $lastBucketLoaded,
      $publicInviteCode,
      $isOpen,
      $processedMessages,
    ]) => ({
      conversation: $conversation,
      localData: $localData,
      lastMessage: $lastMessage,
      lastActivityAt: $lastMessage ? $lastMessage.timestamp.getTime() : created,
      lastBucketLoaded: $lastBucketLoaded,
      publicInviteCode: $publicInviteCode,
      invitedContactKeys: $localData.invitedContactKeys,
      archived: $localData.archived,
      open: $isOpen,
      unread: $localData.unread,
      created,
      processedMessages: $processedMessages,
    }),
  );

  function bucketFromTimestamp(timestamp: number): number {
    const diff = timestamp - created;
    return Math.round(diff / BUCKET_RANGE_MS);
  }

  function bucketFromDate(date: Date): number {
    return bucketFromTimestamp(date.getTime());
  }

  function currentBucket(): number {
    return bucketFromDate(new Date());
  }

  async function initialize() {
    await fetchConfig();
    await fetchAgents();
    await loadMessagesSet();
  }

  // 1. looks in the history, starting at a current bucket, for hashes, and retrieves all
  // the actual messages in that bucket as well as any earlier buckets necessary
  // such that at least TARGET_MESSAGES_COUNT messages.
  // 2. then updates the "lateBucketLoaded" state variable so the next time earlier buckets
  // will be loaded.
  async function loadMessagesSet(): Promise<Array<ActionHashB64>> {
    const lastBucket = get(lastBucketLoaded);
    if (lastBucket === 0) return [];

    let bucket = lastBucket < 0 ? currentBucket() : lastBucket - 1;
    let [bucketLoaded, messageHashes] = await _loadMessageSetFrom(bucket);
    lastBucketLoaded.set(bucketLoaded);

    return messageHashes;
  }

  async function loadMessageSetFromCurrentBucket(): Promise<[number, ActionHashB64[]]> {
    return _loadMessageSetFrom(currentBucket());
  }

  // looks in the history starting at a bucket number for hashes, and retrieves all
  // the actual messages in that bucket as well as any earlier buckets necessary
  // such that at least TARGET_MESSAGES_COUNT messages.
  async function _loadMessageSetFrom(bucket: number): Promise<[number, ActionHashB64[]]> {
    const buckets = history.bucketsForSet(TARGET_MESSAGES_COUNT, bucket);
    const messageHashes: ActionHashB64[] = [];
    for (const b of buckets) {
      messageHashes.push(...(await _getMessagesForBucket(b)));
    }
    return [bucket - buckets.length + 1, messageHashes];
  }

  async function _getMessagesForBucket(b: number) {
    try {
      const newMessages: { [key: string]: Message } = get(conversation).messages;
      let bucket = history.getBucket(b);
      const messageHashes = await client.getMessageHashes(cellId, b, get(bucket).count);

      const messageHashesB64 = messageHashes.map((h) => encodeHashToBase64(h));
      const missingHashes = bucket.missingHashes(messageHashesB64);
      if (missingHashes.length > 0) {
        if (get(isOpen) == false) {
          setUnread(true);
        }
        bucket.add(missingHashes);
      }

      const hashesToLoad: Array<ActionHash> = [];
      get(bucket).hashes.forEach((h) => {
        if (!newMessages[h]) hashesToLoad.push(decodeHashFromBase64(h));
      });

      if (hashesToLoad.length > 0) {
        const messageRecords: Array<MessageRecord> = await client.getMessageEntries(
          cellId,
          hashesToLoad,
        );
        if (hashesToLoad.length != messageRecords.length) {
          console.log("Warning: not all requested hashes were loaded");
        }
        let l = get(lastMessage);
        for (const messageRecord of messageRecords) {
          try {
            const message = messageRecord.message;
            if (message) {
              message.hash = encodeHashToBase64(messageRecord.signed_action.hashed.hash);
              message.timestamp = new Date(
                messageRecord.signed_action.hashed.content.timestamp / 1000,
              );
              if (!l || message.timestamp > l.timestamp) {
                lastMessage.set(message);
              }
              message.authorKey = encodeHashToBase64(
                messageRecord.signed_action.hashed.content.author,
              );
              message.images = ((message.images as any[]) || []).map((i) => ({
                id: i.id,
                fileType: i.file_type,
                lastModified: i.last_modified,
                name: i.name,
                size: i.size,
                storageEntryHash: i.storage_entry_hash,
                status: FileStatus.Loading,
              }));
              message.status = "confirmed";

              // Async load the images
              loadImagesForMessage(message);

              if (!newMessages[message.hash]) {
                const matchesPending = Object.values(get(conversation).messages).find(
                  (m) =>
                    m.status === "pending" &&
                    m.authorKey === message.authorKey &&
                    m.content === message.content,
                );
                if (matchesPending) {
                  delete newMessages[matchesPending.hash];
                }
                newMessages[message.hash] = message;
              }
            }
          } catch (e) {
            console.error("Unable to parse message, ignoring", messageRecord, e);
          }
        }
        conversation.update((c) => ({
          ...c,
          messages: newMessages,
        }));
        lastMessage.set(l);
        return Object.keys(newMessages);
      }
    } catch (e) {
      //@ts-ignore
      console.error("Error getting messages", e);
    }
    return [];
  }

  /***** Setters & actions ******/

  async function sendMessage(authorKey: string, content: string, images: Image[]) {
    // Use temporary uuid as the hash until we get the real one back from the network
    const now = new Date();
    const bucket = bucketFromDate(now);
    const id = uuidv4();
    const oldMessage: Message = {
      authorKey,
      content,
      hash: id,
      status: "pending",
      timestamp: now,
      bucket,
      images,
    };
    addMessage(oldMessage);
    const imageStructs = await Promise.all(
      images
        .filter((i) => !!i.file)
        .map(async (image) => {
          const hash = await fileStorageClient.uploadFile(image.file!);
          return {
            last_modified: image.file!.lastModified,
            name: image.file!.name,
            size: image.file!.size,
            storage_entry_hash: hash,
            file_type: image.file!.type,
          };
        }),
    );
    const newMessageEntry = await client.sendMessage(
      cellId,
      content,
      bucket,
      imageStructs,
      Object.keys(get(conversation).agentProfiles).map((k) => decodeHashFromBase64(k)),
    );
    const newMessage: Message = {
      ...oldMessage,
      hash: encodeHashToBase64(newMessageEntry.actionHash),
      status: "confirmed",
      images: images.map((i) => ({ ...i, status: FileStatus.Loaded })),
    };
    _updateMessage(oldMessage, newMessage);
  }

  function _updateMessage(oldMessage: Message, newMessage: Message): void {
    conversation.update((c) => {
      const messages = { ...c.messages };
      delete messages[oldMessage.hash];
      return { ...c, messages: { ...messages, [newMessage.hash]: newMessage } };
    });
    history.add(newMessage);
  }

  function addMessage(message: Message): void {
    conversation.update((c) => {
      message.images = message.images || [];
      const l = get(lastMessage);
      if (!l || message.timestamp > l.timestamp) {
        lastMessage.set(message);
      }
      return { ...c, messages: { ...c.messages, [message.hash]: message } };
    });

    if (message.hash.startsWith("uhCkk")) {
      // don't add placeholder to bucket yet.
      history.add(message);
      if (!get(isOpen) && message.authorKey !== encodeHashToBase64(client.client.myPubKey)) {
        setUnread(true);
      }
    }
  }

  async function loadImagesForMessage(message: Message) {
    if (message.images?.length === 0) return;

    const images = await Promise.all(message.images.map((image) => _loadImage(image)));
    conversation.update((c) => {
      c.messages[message.hash].images = images;
      return c;
    });
  }

  async function _loadImage(image: Image): Promise<Image> {
    try {
      if (image.status === FileStatus.Loaded) return image;
      if (image.storageEntryHash === undefined) return image;

      // Download image file, retrying up to 10 times if download fails
      const file = await pRetry(
        () => fileStorageClient.downloadFile(image.storageEntryHash as Uint8Array),
        {
          retries: 10,
          minTimeout: 1000,
          factor: 2,
          onFailedAttempt: (e) => {
            console.error(
              `Failed to download file from hash ${encodeHashToBase64(image.storageEntryHash as Uint8Array)}`,
              e,
            );
          },
        },
      );

      // Convert image blob to data url
      const dataURL = await fileToDataUrl(file);

      return { ...image, status: FileStatus.Loaded, dataURL } as Image;
    } catch (e) {
      console.error("Error loading image after 10 retries:", e);
      return { ...image, status: FileStatus.Error, dataURL: "" } as Image;
    }
  }

  async function setConfig(config: Config) {
    const c = get(conversation);
    await relayStore.client.setConfig(cellId, config);
    conversation.update((c) => ({ ...c, config }));
  }

  function addContacts(agentPubKeyB64s: AgentPubKeyB64[]) {
    localData.update((d) => ({
      ...d,
      invitedContactKeys: [...d.invitedContactKeys, ...agentPubKeyB64s],
    }));
  }

  function toggleArchived() {
    localData.update((d) => ({ ...d, archived: !d.archived }));
  }

  function setUnread(unread: boolean) {
    localData.update((d) => ({ ...d, unread }));
  }

  async function fetchConfig() {
    const config = await client.getConfig(cellId);
    conversation.update((c) => ({
      ...c,
      config,
    }));
    return config;
  }

  async function fetchAgents() {
    const agentProfiles = await client.getAllAgents(cellId);
    conversation.update((c) => ({
      ...c,
      agentProfiles,
    }));
    return agentProfiles;
  }

  async function makeInviteCodeForAgent(publicKeyB64: string) {
    const c = get(conversation);
    if (c.privacy === Privacy.Public) {
      const publicCode = get(publicInviteCode);
      if (!publicCode) throw new Error("Failed to get public invite code");
      return publicCode;
    }

    const proof = await client.inviteAgentToConversation(
      cellId,
      decodeHashFromBase64(publicKeyB64),
    );

    // The name of the conversation we are inviting to should be our name + # of other people invited
    let myProfile = get(client.profilesStore.myProfile);
    const profileData = myProfile.status === "complete" ? myProfile.value?.entry : undefined;
    let title = (profileData?.fields.firstName || "") + " " + profileData?.fields.lastName;
    if (get(localData).invitedContactKeys.length > 1) {
      title = `${title} + ${get(localData).invitedContactKeys.length - 1}`;
    }

    const invitation: Invitation = {
      created,
      progenitor: c.progenitor,
      privacy: c.privacy,
      proof,
      networkSeed: c.networkSeed,
      title,
    };
    const msgpck = encode(invitation);
    return Base64.fromUint8Array(msgpck);
  }

  function getInvitedUnjoinedContacts(): ContactExtended[] {
    const joinedAgents = get(conversation).agentProfiles;
    return get(localData)
      .invitedContactKeys.filter((contactKey) => !joinedAgents[contactKey]) // filter out already joined agents
      .map((contactKey) => {
        const contactProfile = relayStore.contacts.find((c) => get(c).publicKeyB64 === contactKey);
        if (!contactProfile) return;

        return get(contactProfile);
      })
      .filter((c) => c !== undefined);
  }

  function getAllMembers(): ProfileExtended[] {
    return _getMembers(true);
  }

  function getJoinedMembers(): ProfileExtended[] {
    return _getMembers(false);
  }

  function _getMembers(includeInvited: boolean): ProfileExtended[] {
    // return the list of agents that have joined the conversation, checking the relayStore for contacts and using the contact info first and if that doesn't exist using the agent profile
    const joinedAgents = get(conversation).agentProfiles;

    const keys = uniq(
      Object.keys(joinedAgents).concat(includeInvited ? get(localData).invitedContactKeys : []),
    );

    // Filter out progenitor, as they are always in the list,
    // use contact data for each agent if it exists locally, otherwise use their profile
    // sort by first name (for now)
    const myPubKeyB64 = encodeHashToBase64(client.client.myPubKey);
    return keys
      .filter((k) => k !== myPubKeyB64)
      .map((agentKey) => {
        const contactProfile = relayStore.contacts.find((c) => get(c).publicKeyB64 === agentKey);

        if (contactProfile) {
          return contactProfile.getAsProfile();
        } else if (joinedAgents[agentKey]) {
          return {
            profile: joinedAgents[agentKey],
            publicKeyB64: agentKey,
          };
        } else {
          return undefined;
        }
      })
      .filter((u) => u !== undefined)
      .sort((a, b) => a.profile.nickname.localeCompare(b.profile.nickname));
  }

  function getTitle() {
    const allMembers = getAllMembers();
    const c = get(conversation);
    const { invitationTitle } = get(localData);

    let title;
    if (c.config) {
      title = c.config.title;
    } else if (invitationTitle) {
      title = invitationTitle;
    } else {
      title = "...";
    }

    if (c.privacy === Privacy.Public) {
      return title;
    }

    if (allMembers.length === 0) {
      // When joining a private converstion that has not synced yet
      return title;
    } else if (allMembers.length === 1) {
      // Use full name of the one other person in the chat
      return allMembers[0].profile.nickname;
    } else if (allMembers.length === 2) {
      return allMembers.map((m) => m.profile.fields.firstName).join(" & ");
    } else {
      return allMembers.map((m) => m.profile.fields.firstName).join(", ");
    }
  }

  return {
    initialize,

    // load messages
    loadMessagesSet,
    loadMessageSetFromCurrentBucket,
    loadImagesForMessage,

    // load agents
    fetchAgents,

    // load config
    fetchConfig,

    // send message
    sendMessage,
    addMessage,

    // update config
    setConfig,

    // update local data
    addContacts,
    toggleArchived,
    setUnread,

    // invite agents
    makeInviteCodeForAgent,

    // get filtered data
    getAllMembers,
    getJoinedMembers,
    getInvitedUnjoinedContacts,
    getTitle,

    subscribe,
  };
}<|MERGE_RESOLUTION|>--- conflicted
+++ resolved
@@ -32,13 +32,9 @@
   type Message,
   type MessageRecord,
   Privacy,
-<<<<<<< HEAD
-} from "$lib/types";
-=======
   type Profile,
   type ProfileExtended,
-} from "../types";
->>>>>>> 2c0ab008
+} from "$lib/types";
 import { createMessageHistoryStore } from "./MessageHistoryStore";
 import pRetry from "p-retry";
 import { fileToDataUrl } from "$lib/utils";
