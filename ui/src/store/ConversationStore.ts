--- conflicted
+++ resolved
@@ -4,30 +4,20 @@
 import { writable, get, type Writable } from 'svelte/store';
 import { v4 as uuidv4 } from 'uuid';
 import { RelayClient } from '$store/RelayClient'
-<<<<<<< HEAD
-import type { Config, Conversation, Invitation, Message, MessageRecord } from '../types';
-=======
-import { type Conversation, type Invitation, type Message, type MessageRecord, Privacy } from '../types';
->>>>>>> 9b7885e9
+import { type Config, type Conversation, type Invitation, type Message, type MessageRecord, Privacy } from '../types';
 
 export class ConversationStore {
   private conversation: Writable<Conversation>;
 
-<<<<<<< HEAD
-  constructor(public client: RelayClient, id: string, cellDnaHash: DnaHash, config:Config, public progenitor: AgentPubKey) {
-    this.conversation = writable({ id, cellDnaHash, config, progenitor, agentProfiles: {}, messages: {} });
-=======
   constructor(
     public client: RelayClient,
     public id: string,
     public cellDnaHash: DnaHash,
-    public name: string,
+    public config: Config,
     public privacy: Privacy,
     public progenitor: AgentPubKey,
-    public networkSeed: string
   ) {
-    this.conversation = writable({ id, cellDnaHash, name, networkSeed, privacy, progenitor, agentProfiles: {}, messages: {} });
->>>>>>> 9b7885e9
+    this.conversation = writable({ id, cellDnaHash, config, privacy, progenitor, agentProfiles: {}, messages: {} });
   }
 
   async initialize() {
@@ -103,16 +93,10 @@
   }
 
   get publicInviteCode() {
-<<<<<<< HEAD
-    const invitation: Invitation = {
-      conversationName: this.data.config.title,
-      progenitor: this.data.progenitor,
-      networkSeed: this.data.id
-=======
     if (this.data.privacy === Privacy.Public) {
       const invitation: Invitation = {
-        conversationName: this.data.name,
-        networkSeed: this.data.networkSeed,
+        conversationName: this.data.config.title,
+        networkSeed: this.data.id,
         privacy: this.data.privacy,
         progenitor: this.data.progenitor
       }
@@ -120,7 +104,6 @@
       return Base64.fromUint8Array(msgpck);
     } else {
       return ''
->>>>>>> 9b7885e9
     }
   }
 }