import type {
  ActionHash,
  AgentPubKeyB64,
  DnaHash,
  SignedActionHashed,
  AgentPubKey,
  Create,
  Update,
  Delete,
  CreateLink,
  DeleteLink,
  MembraneProof,
  ClonedCell
} from '@holochain/client';

import type { Profile } from '@holochain-open-dev/profiles'

export type RelaySignal = {
  type: 'EntryCreated';
  action: SignedActionHashed<Create>;
  app_entry: EntryTypes;
} | {
  type: 'EntryUpdated';
  action: SignedActionHashed<Update>;
  app_entry: EntryTypes;
  original_app_entry: EntryTypes;
} | {
  type: 'EntryDeleted';
  action: SignedActionHashed<Delete>;
  original_app_entry: EntryTypes;
} | {
  type: 'LinkCreated';
  action: SignedActionHashed<CreateLink>;
  link_type: string;
} | {
  type: 'LinkDeleted';
  action: SignedActionHashed<DeleteLink>;
  link_type: string;
};

export enum Privacy {
  Private,
  Public
}

// DNA modifier properties for a conversation
export interface Properties {
  name: string;
  privacy: Privacy;
  progenitor: AgentPubKeyB64;
}

export type EntryTypes =
 | ({ type: 'Message'; } & MessageInput);

 export interface MessageInput {
  content: string;
}

export interface Conversation {
  id: string; // the newtwork seed
  cellDnaHash: DnaHash;
  description?: string;
<<<<<<< HEAD
  config: Config;
=======
  name: string;
  networkSeed: string;
  privacy: Privacy;
>>>>>>> 9b7885e9
  progenitor: AgentPubKey;
  messages: { [key: string]: Message };
  agentProfiles: { [key: AgentPubKeyB64]: Profile };
}

export interface MembraneProofData {
  conversation_id: string;
  for_agent: AgentPubKey;
  as_role: number;
}

export interface Invitation {
  conversationName: string;
  networkSeed: string;
  privacy: Privacy;
  progenitor: AgentPubKey;
  proof?: MembraneProof;
}

export interface Message {
  hash: string;
  author?: string; // TODO: do we use this?
  authorKey: string;
  avatar?: string; // TODO: do we use this?
  content: string;
  header?: string; // an optional header to display above this message in the conversation
  status?: 'pending' | 'confirmed' | 'delivered' | 'read'; // status of the message
  timestamp: Date;
}

export interface MessageRecord {
  original_action: ActionHash;
  signed_action: SignedActionHashed;
  message?: Message;
}

export interface Config {
  title: string,
  image: string,
}

export interface ConversationCellAndConfig {
  cell: ClonedCell,
  config: Config,
}<|MERGE_RESOLUTION|>--- conflicted
+++ resolved
@@ -58,16 +58,11 @@
 }
 
 export interface Conversation {
-  id: string; // the newtwork seed
+  id: string; // the network seed
   cellDnaHash: DnaHash;
   description?: string;
-<<<<<<< HEAD
   config: Config;
-=======
-  name: string;
-  networkSeed: string;
   privacy: Privacy;
->>>>>>> 9b7885e9
   progenitor: AgentPubKey;
   messages: { [key: string]: Message };
   agentProfiles: { [key: AgentPubKeyB64]: Profile };
