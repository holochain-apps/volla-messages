import type {
  ActionHash,
  AgentPubKeyB64,
  DnaHash,
  EntryHash,
  SignedActionHashed,
  AgentPubKey,
  Create,
  Update,
  Delete,
  CreateLink,
  DeleteLink,
  MembraneProof,
  ClonedCell,
} from '@holochain/client';

import type { Profile } from '@holochain-open-dev/profiles'

export type RelaySignal = {
  type: 'Message';
  action: SignedActionHashed<Create>;
  message: Message;
  from: AgentPubKey;
} |{
  type: 'EntryCreated';
  action: SignedActionHashed<Create>;
  app_entry: EntryTypes;
} | {
  type: 'EntryUpdated';
  action: SignedActionHashed<Update>;
  app_entry: EntryTypes;
  original_app_entry: EntryTypes;
} | {
  type: 'EntryDeleted';
  action: SignedActionHashed<Delete>;
  original_app_entry: EntryTypes;
} | {
  type: 'LinkCreated';
  action: SignedActionHashed<CreateLink>;
  link_type: string;
} | {
  type: 'LinkDeleted';
  action: SignedActionHashed<DeleteLink>;
  link_type: string;
};

export enum Privacy {
  Private,
  Public
}

// DNA modifier properties for a conversation
export interface Properties {
  created: number,
  name: string;
  privacy: Privacy;
  progenitor: AgentPubKeyB64;
}

export type EntryTypes =
 | ({ type: 'Message'; } & MessageInput);

 export interface MessageInput {
  content: string;
  bucket: number;
}

<<<<<<< HEAD
export type Messages = { [key: string]: Message }
=======
export interface Contact {
  currentActionHash?: ActionHash;
  originalActionHash?: ActionHash;
  avatar: string;
  firstName: string;
  lastName: string;
  publicKeyB64: AgentPubKeyB64;
}
>>>>>>> 9b316826

export interface Conversation {
  id: string; // the network seed
  cellDnaHash: DnaHash;
  config: Config;
  description?: string;
  privacy: Privacy;
  progenitor: AgentPubKey;
  messages: Messages;
  agentProfiles: { [key: AgentPubKeyB64]: Profile };
}

export interface MembraneProofData {
  conversation_id: string;
  for_agent: AgentPubKey;
  as_role: number;
}

export interface Invitation {
  created: number,
  conversationName: string;
  networkSeed: string;
  privacy: Privacy;
  progenitor: AgentPubKey;
  proof?: MembraneProof;
}

// TODO: Separate interface for the holochain Image struct
export interface Image {
  dataURL?: string;
  fileType: string;
  file?: File;
  name: string;
  lastModified: number;
  size: number;
  storageEntryHash?: EntryHash;
  status?: 'loading' | 'loaded' | 'pending' | 'error'; // Pending = not yet sent to holochain, loading = loading from holochain, loaded = loaded from holochain, error = failed to load
}

export interface Message {
  hash: string;
  author?: string; // TODO: do we use this?
  authorKey: string;
  avatar?: string; // TODO: do we use this?
  content: string;
  header?: string; // an optional header to display above this message in the conversation
  images: Image[];
  status?: 'pending' | 'confirmed' | 'delivered' | 'read'; // status of the message
  timestamp: Date;
  bucket: number;
}

export type BucketInput = {
  bucket: number,
  count: number,
}

export interface MessageRecord {
  original_action: ActionHash;
  signed_action: SignedActionHashed;
  message?: Message;
}

export interface Config {
  title: string,
  image: string,
}

export interface ConversationCellAndConfig {
  cell: ClonedCell,
  config: Config,
}<|MERGE_RESOLUTION|>--- conflicted
+++ resolved
@@ -60,14 +60,6 @@
 export type EntryTypes =
  | ({ type: 'Message'; } & MessageInput);
 
- export interface MessageInput {
-  content: string;
-  bucket: number;
-}
-
-<<<<<<< HEAD
-export type Messages = { [key: string]: Message }
-=======
 export interface Contact {
   currentActionHash?: ActionHash;
   originalActionHash?: ActionHash;
@@ -76,7 +68,13 @@
   lastName: string;
   publicKeyB64: AgentPubKeyB64;
 }
->>>>>>> 9b316826
+
+export interface MessageInput {
+  content: string;
+  bucket: number;
+}
+
+export type Messages = { [key: string]: Message }
 
 export interface Conversation {
   id: string; // the network seed
