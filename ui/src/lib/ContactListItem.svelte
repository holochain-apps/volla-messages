<script lang="ts">
  import { goto } from "$app/navigation";
  import ButtonInline from "$lib/ButtonInline.svelte";
  import { deriveAgentContactStore, type ContactStore } from "$store/ContactStore";
  import { t } from "$translations";
  import type { AgentPubKeyB64 } from "@holochain/client";
  import Avatar from "$lib/Avatar.svelte";
  import { getContext, onDestroy, onMount } from "svelte";
  import { deriveCellConversationStore, type ConversationStore } from "$store/ConversationStore";
  import { deriveCellProfileStore, type ProfileStore } from "$store/ProfileStore";
  import { encodeCellIdToBase64 } from "./utils";
  import { POLLING_INTERVAL_SLOW } from "$config";

  const contactStore = getContext<{ getStore: () => ContactStore }>("contactStore").getStore();
  const conversationStore = getContext<{ getStore: () => ConversationStore }>(
    "conversationStore",
  ).getStore();
  const profileStore = getContext<{ getStore: () => ProfileStore }>("profileStore").getStore();

  export let agentPubKeyB64: AgentPubKeyB64;
  export let selected: boolean = false;

  let contact = deriveAgentContactStore(contactStore, agentPubKeyB64);
  let profiles =
    $contact.cellId !== undefined
      ? deriveCellProfileStore(profileStore, encodeCellIdToBase64($contact.cellId))
      : undefined;

  let pollInterval: NodeJS.Timeout;
  $: hasAgentJoinedDht =
    profiles !== undefined &&
    $profiles?.list.find(([key]) => key === $contact.publicKeyB64) !== undefined;

  async function loadProfiles() {
    console.log("Running loadProfiles");
    if (!profiles) return;

    await profiles.load();
    if (!hasAgentJoinedDht) {
      pollInterval = setTimeout(() => {
        loadProfiles();
      }, POLLING_INTERVAL_SLOW);
    }
  }

  onMount(() => {
    loadProfiles();
  });

  onDestroy(() => clearInterval(pollInterval));
</script>

<button
  class="-ml-1 mb-2 flex w-full items-center justify-between rounded-3xl py-1 pl-1 pr-2 {selected &&
    'bg-tertiary-500 dark:bg-secondary-500'}"
  on:click
>
<<<<<<< HEAD
  <div class="flex flex-1 items-center">
    <Avatar size={38} agentPubKeyB64={$contact.publicKeyB64} moreClasses="mr-3" />
    <p
      class="dark:text-tertiary-100 flex-1 text-start font-bold {hasAgentJoinedDht
        ? 'text-secondary-400 dark:!text-secondary-300'
        : ''}"
=======
  <Avatar size={38} agentPubKeyB64={$contact.publicKeyB64} moreClasses="mr-3" />
  <p
    class="dark:text-tertiary-100 flex-1 text-start font-bold {hasAgentJoinedDht
      ? 'text-secondary-400 dark:!text-secondary-300'
      : ''}"
  >
    {$contact.fullName}
    {#if !hasAgentJoinedDht}
      <span class="text-secondary-400 ml-1 text-xs">{$t("common.unconfirmed")}</span>
    {/if}
  </p>
  {#if selected}
    <ButtonInline
      on:click={() => goto("/contacts/" + $contact.publicKeyB64)}
      moreClasses="dark:bg-secondary-700 "
>>>>>>> 661e3e31
    >
      {$contact.fullName}
      {#if !hasAgentJoinedDht}
        <span class="text-secondary-400 ml-1 text-xs">{$t("common.unconfirmed")}</span>
      {/if}
    </p>
  </div>
  <div class="flex items-center space-x-2">
    {#if selected}
      <ButtonInline
        on:click={() => goto("/contacts/" + $contact.publicKeyB64)}
        moreClasses="dark:bg-secondary-700 "
      >
        {$t("common.view")}
      </ButtonInline>
    {:else}
      <span class="text-primary-500 text-lg font-extrabold">+</span>
    {/if}
  </div>
</button><|MERGE_RESOLUTION|>--- conflicted
+++ resolved
@@ -46,7 +46,6 @@
   onMount(() => {
     loadProfiles();
   });
-
   onDestroy(() => clearInterval(pollInterval));
 </script>
 
@@ -55,14 +54,6 @@
     'bg-tertiary-500 dark:bg-secondary-500'}"
   on:click
 >
-<<<<<<< HEAD
-  <div class="flex flex-1 items-center">
-    <Avatar size={38} agentPubKeyB64={$contact.publicKeyB64} moreClasses="mr-3" />
-    <p
-      class="dark:text-tertiary-100 flex-1 text-start font-bold {hasAgentJoinedDht
-        ? 'text-secondary-400 dark:!text-secondary-300'
-        : ''}"
-=======
   <Avatar size={38} agentPubKeyB64={$contact.publicKeyB64} moreClasses="mr-3" />
   <p
     class="dark:text-tertiary-100 flex-1 text-start font-bold {hasAgentJoinedDht
@@ -78,24 +69,10 @@
     <ButtonInline
       on:click={() => goto("/contacts/" + $contact.publicKeyB64)}
       moreClasses="dark:bg-secondary-700 "
->>>>>>> 661e3e31
     >
-      {$contact.fullName}
-      {#if !hasAgentJoinedDht}
-        <span class="text-secondary-400 ml-1 text-xs">{$t("common.unconfirmed")}</span>
-      {/if}
-    </p>
-  </div>
-  <div class="flex items-center space-x-2">
-    {#if selected}
-      <ButtonInline
-        on:click={() => goto("/contacts/" + $contact.publicKeyB64)}
-        moreClasses="dark:bg-secondary-700 "
-      >
-        {$t("common.view")}
-      </ButtonInline>
-    {:else}
-      <span class="text-primary-500 text-lg font-extrabold">+</span>
-    {/if}
-  </div>
+      {$t("common.view")}
+    </ButtonInline>
+  {:else}
+    <span class="text-primary-500 text-lg font-extrabold">+</span>
+  {/if}
 </button>