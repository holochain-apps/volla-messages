--- conflicted
+++ resolved
@@ -11,17 +11,12 @@
 import { open } from "@tauri-apps/plugin-shell";
 import linkifyStr from "linkify-string";
 
-<<<<<<< HEAD
 /**
  * Sanitize user-inputted HTML before we render it to prevent XSS attacks
  *
  * @param html
  * @returns
  */
-=======
-export const MIN_TITLE_LENGTH = 3;
-
->>>>>>> 069e8e0b
 export function sanitizeHTML(html: string) {
   return DOMPurify.sanitize(html);
 }
@@ -41,7 +36,6 @@
     target: "_blank",
   });
 
-<<<<<<< HEAD
 /**
  * Share text via sharesheet
  *
@@ -82,47 +76,6 @@
     const hasPermission = await isPermissionGranted();
     if (!hasPermission) {
       const permission = await requestPermission();
-=======
-export async function shareText(text: string | Promise<string>) {
-  if (typeof text === "string") {
-    if (text && text.trim().length > 0) {
-      return sharesheetShareText(text);
-    }
-  } else {
-    const t = await text;
-    return sharesheetShareText(t);
-  }
-}
-
-export async function copyToClipboard(text: string | Promise<string>) {
-  if (typeof text === "string") {
-    if (text && text.trim().length > 0) {
-      console.log("Copying to clipboard", text);
-      return navigator.clipboard.writeText(text);
-    }
-  } else {
-    const t = await text;
-    console.log("Copying to clipboard", text);
-
-    if (typeof ClipboardItem && navigator.clipboard.write) {
-      const item = new ClipboardItem({
-        "text/plain": new Blob([t], { type: "text/plain" }),
-      });
-      return navigator.clipboard.write([item]);
-    } else {
-      return navigator.clipboard.writeText(t);
-    }
-  }
-}
-
-// Crop avatar image and return a base64 bytes string of its content
-export function resizeAndExportAvatar(img: HTMLImageElement) {
-  const MAX_WIDTH = 300;
-  const MAX_HEIGHT = 300;
-
-  let width = img.width;
-  let height = img.height;
->>>>>>> 069e8e0b
 
       if (permission !== "granted") throw new Error("Permission to create notifications denied");
     }
