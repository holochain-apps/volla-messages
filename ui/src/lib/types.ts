--- conflicted
+++ resolved
@@ -268,7 +268,10 @@
   Error,
 }
 
-<<<<<<< HEAD
+export interface FileExtended {
+  file?: File;
+  status: FileStatus;
+}
 
 /* Conference */
 
@@ -323,9 +326,4 @@
   peerConnection?: RTCPeerConnection;
   stream?: MediaStream;
   isConnected: boolean;
-=======
-export interface FileExtended {
-  file?: File;
-  status: FileStatus;
->>>>>>> e7377c99
 }