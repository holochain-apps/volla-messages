--- conflicted
+++ resolved
@@ -5,11 +5,7 @@
   import { t } from "$translations";
   import { ProfileCreateStore } from "$store/ProfileCreateStore";
   import { MIN_FIRST_NAME_LENGTH } from "$config";
-<<<<<<< HEAD
-  import { Alignment } from "../../types";
-=======
   import { Alignment } from "$lib/types";
->>>>>>> 181ecb46
 
   let firstName = "";
   let lastName = "";
