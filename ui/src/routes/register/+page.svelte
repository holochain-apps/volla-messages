<script lang="ts">
	import { goto } from '$app/navigation';
  import Button from "$lib/Button.svelte";
  import Header from '$lib/Header.svelte';
  import SvgIcon from "$lib/SvgIcon.svelte";
  import { UserStore } from '$store/UserStore';

  const MIN_NAME_LENGTH = 3;
  let firstName = ''
  let lastName = ''

  $: {
    // Subscribe to the store and update local state
    UserStore.subscribe($profile => {
      firstName = $profile.firstName
      lastName = $profile.lastName
    });
  }

  function saveName() {
    firstName = firstName.trim();
    lastName = lastName.trim();
    UserStore.update(current => {
        return { ...current, firstName, lastName };
    });
<<<<<<< HEAD
    if (nickname.length >= MIN_NAME_LENGTH) {
=======
    if (firstName.length >= MIN_NAME_LENGTH) {
>>>>>>> 9b316826
      goto('/register/avatar');
    }
  }
</script>

<Header>
  <img src="/logo.png" alt="Logo" width='16' />
</Header>

<form on:submit|preventDefault={saveName} class='contents'>
  <div class='flex flex-col justify-center grow'>
    <h1 class='h1'>What is your name?</h1>
    <input
      autofocus
      class='mt-2 bg-surface-900 border-none outline-none focus:outline-none pl-0.5 focus:ring-0'
      type='text'
      placeholder='Enter your first name'
      name='firstName'
      bind:value={firstName}
      minlength={MIN_NAME_LENGTH}
    />
    <input
      class='mt-2 bg-surface-900 border-none outline-none focus:outline-none pl-0.5 focus:ring-0'
      type='text'
      placeholder='Enter your last name'
      name='lastName'
      bind:value={lastName}
    />
  </div>

  <div class='items-right w-full flex justify-end pr-4'>
    <Button on:click={saveName} disabled={firstName.trim().length < MIN_NAME_LENGTH}>
      Next:&nbsp;<strong>Avatar</strong> <SvgIcon icon='arrowRight' size='42' />
    </Button>
  </div>
</form><|MERGE_RESOLUTION|>--- conflicted
+++ resolved
@@ -23,11 +23,7 @@
     UserStore.update(current => {
         return { ...current, firstName, lastName };
     });
-<<<<<<< HEAD
-    if (nickname.length >= MIN_NAME_LENGTH) {
-=======
     if (firstName.length >= MIN_NAME_LENGTH) {
->>>>>>> 9b316826
       goto('/register/avatar');
     }
   }
