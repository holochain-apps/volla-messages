--- conflicted
+++ resolved
@@ -11,12 +11,9 @@
   import { RelayClient } from "$store/RelayClient";
   import { ProfilesStore } from "@holochain-open-dev/profiles";
   import { get } from "svelte/store";
-<<<<<<< HEAD
   import HiddenFileInput from "$lib/HiddenFileInput.svelte";
   import { MIN_FIRST_NAME_LENGTH } from "$lib/constants";
-=======
   import toast from "svelte-french-toast";
->>>>>>> 069e8e0b
 
   const relayClientContext: { getClient: () => RelayClient } = getContext("relayClient");
   let relayClient = relayClientContext.getClient();
@@ -71,21 +68,14 @@
   <div class="flex w-full grow flex-col items-center pt-10">
     <HiddenFileInput
       accept="image/jpeg, image/png, image/gif"
-<<<<<<< HEAD
       id="avatarInput"
-      on:change={(e) => relayClient.updateProfile(firstName, lastName, e.detail)}
-=======
-      class="hidden"
-      on:change={(event) => {
+      on:change={async (event) => {
         try {
-          handleFileChange(event, (imageData) => {
-            relayClient.updateProfile(firstName, lastName, imageData);
-          });
+          await relayClient.updateProfile(firstName, lastName, e.detail);
         } catch (e) {
           toast.error(`${$t("common.upload_image_error")}: ${e.message}`);
         }
       }}
->>>>>>> 069e8e0b
     />
 
     <div style="position:relative">
@@ -127,12 +117,8 @@
         />
         <Button
           moreClasses="h-6 w-6 rounded-md py-0 !px-0 mb-0 mr-2 bg-primary-100 flex items-center justify-center"
-<<<<<<< HEAD
           on:click={() => saveName()}
-=======
-          onClick={() => saveName()}
           disabled={!isFirstNameValid}
->>>>>>> 069e8e0b
         >
           <SvgIcon icon="checkMark" color="%23FD3524" size="12" />
         </Button>
@@ -162,10 +148,7 @@
     </p>
 
     <Button
-<<<<<<< HEAD
-      on:click={() => copyToClipboard(agentPublicKey64)}
-=======
-      onClick={async () => {
+      on:click={async () => {
         try {
           await copyToClipboard(agentPublicKey64);
           toast.success(`${$t("common.copy_success")}`);
@@ -173,7 +156,6 @@
           toast.error(`${$t("common.copy_error")}: ${e.message}`);
         }
       }}
->>>>>>> 069e8e0b
       moreClasses="w-64 text-sm variant-filled-tertiary dark:!bg-tertiary-200"
     >
       <SvgIcon icon="copy" size="22" color="%23FD3524" moreClasses="mr-3" />
@@ -181,17 +163,13 @@
     </Button>
     {#if isMobile()}
       <Button
-<<<<<<< HEAD
-        on:click={() => shareText(agentPublicKey64)}
-=======
-        onClick={async () => {
+        on:click={async () => {
           try {
             await shareText(agentPublicKey64);
           } catch (e) {
             toast.error(`${$t("common.share_code_error")}: ${e.message}`);
           }
         }}
->>>>>>> 069e8e0b
         moreClasses="w-64 text-sm variant-filled-tertiary dark:!bg-tertiary-200"
       >
         <SvgIcon icon="share" size="22" color="%23FD3524" moreClasses="mr-3" />
