--- conflicted
+++ resolved
@@ -17,13 +17,10 @@
   import { RelayStore } from "$store/RelayStore";
   import { Privacy, type Conversation, type Message, type Image } from "../../../types";
   import LightboxImage from "$lib/LightboxImage.svelte";
-<<<<<<< HEAD
   import type { AllContactsStore } from "$store/AllContactsStore";
-=======
   import MessageActions from "$lib/MessageActions.svelte";
   import { press } from "svelte-gestures";
   import toast from "svelte-french-toast";
->>>>>>> 069e8e0b
 
   // Silly hack to get around issues with typescript in sveltekit-i18n
   const tAny = t as any;
@@ -61,18 +58,11 @@
 
   const checkForAgents = async () => {
     if (!conversation) return;
-<<<<<<< HEAD
 
     const agentProfiles = await conversation.loadAgents();
     if (Object.values(agentProfiles).length < 2) {
       agentTimeout = setTimeout(() => {
         checkForAgents();
-=======
-
-    const agentProfiles = await conversation.fetchAgents();
-    if (Object.values(agentProfiles).length < 2) {
-      agentTimeout = setTimeout(() => {
-        checkForAgents();
       }, 2000);
     }
   };
@@ -84,30 +74,6 @@
     if (!config?.title) {
       configTimeout = setTimeout(() => {
         checkForConfig();
->>>>>>> 069e8e0b
-      }, 2000);
-    }
-  };
-
-<<<<<<< HEAD
-  const checkForConfig = async () => {
-    if (!conversation) return;
-
-    const config = await conversation.getConfig();
-    if (!config?.title) {
-      configTimeout = setTimeout(() => {
-        checkForConfig();
-=======
-  const checkForMessages = async () => {
-    if (!conversation) return;
-
-    const [_, hashes] = await conversation.loadMessageSetFrom(conversation.currentBucket());
-    // If this we aren't getting anything back and there are no messages loaded at all
-    // then keep trying as this is probably a no network, or a just joined situation
-    if (hashes.length == 0 && Object.keys(conversation.data.messages).length == 0) {
-      messageTimeout = setTimeout(() => {
-        checkForMessages();
->>>>>>> 069e8e0b
       }, 2000);
     }
   };
@@ -462,24 +428,16 @@
                 <div class="flex justify-center">
                   <Button
                     moreClasses="bg-surface-100 text-sm text-secondary-500 dark:text-tertiary-100 font-bold dark:bg-secondary-900"
-<<<<<<< HEAD
-                    on:click={() =>
-                      contactsStore.copyPrivateConversationInviteCode(
-                        conversation.allMembers[0]?.publicKeyB64,
-                      )}
-=======
-                    onClick={async () => {
+                    on:click={async () => {
                       try {
-                        const inviteCode = conversation.inviteCodeForAgent(
+                        await contactsStore.copyPrivateConversationInviteCode(
                           conversation.allMembers[0]?.publicKeyB64,
                         );
-                        await copyToClipboard(inviteCode);
                         toast.success(`${$t("common.copy_success")}`);
                       } catch (e) {
                         toast.error(`${$t("common.copy_error")}: ${e.message}`);
                       }
                     }}
->>>>>>> 069e8e0b
                   >
                     <SvgIcon icon="copy" size="20" color="%23FD3524" moreClasses="mr-2" />
                     {$t("contacts.copy_invite_code")}
@@ -516,12 +474,8 @@
               {$t("conversations.share_invitation_code_msg")}
             </p>
             <Button
-<<<<<<< HEAD
-              on:click={() => copyToClipboard(conversation.publicInviteCode)}
-=======
->>>>>>> 069e8e0b
               moreClasses="w-64 justify-center variant-filled-tertiary"
-              onClick={async () => {
+              on:click={async () => {
                 try {
                   await copyToClipboard(conversation.publicInviteCode);
                   toast.success(`${$t("common.copy_success")}`);
@@ -555,11 +509,7 @@
               {@const fromMe = message.authorKey === myPubKeyB64}
               {@const isSelected = selectedMessageHash === message.hash}
               {#if message.header}
-<<<<<<< HEAD
-                <li class="mb-3 mt-auto">
-=======
                 <li class="mb-2 mt-auto">
->>>>>>> 069e8e0b
                   <div class="text-secondary-400 dark:text-secondary-300 text-center text-xs">
                     {message.header}
                   </div>
@@ -571,61 +521,6 @@
                   : ''}"
                 data-message-selection={isSelected ? "true" : undefined}
               >
-<<<<<<< HEAD
-                {#if !fromMe}
-                  {#if !message.hideDetails}
-                    <Avatar
-                      image={message.avatar}
-                      agentPubKey={message.authorKey}
-                      size="24"
-                      moreClasses="items-start mt-1"
-                    />
-                  {:else}
-                    <span class="inline-block min-w-6"></span>
-                  {/if}
-                {/if}
-                <div class="ml-3 w-2/3 {fromMe && 'items-end text-end'}">
-                  {#if !message.hideDetails}
-                    <span class="flex items-baseline {fromMe && 'flex-row-reverse opacity-80'}">
-                      <span class="font-bold">{fromMe ? "You" : message.author}</span>
-                      <span class="text-xxs mx-2"
-                        ><Time timestamp={message.timestamp} format="h:mma" /></span
-                      >
-                    </span>
-                  {/if}
-                  {#if message.images && message.images.length > 0}
-                    {#each message.images as image}
-                      <div class="flex {fromMe ? 'justify-end' : 'justify-start'}">
-                        {#if image.status === "loaded"}
-                          <LightboxImage
-                            btnClass="inline max-w-2/3 mb-2"
-                            src={image.dataURL}
-                            alt={image.name}
-                          />
-                        {:else if image.status === "loading" || image.status === "pending"}
-                          <div
-                            class="bg-surface-800 mb-2 flex h-20 w-20 items-center justify-center"
-                          >
-                            <SvgIcon
-                              icon="spinner"
-                              color={$modeCurrent ? "%232e2e2e" : "white"}
-                              size="30"
-                            />
-                          </div>
-                        {:else}
-                          <div
-                            class="bg-surface-800 mb-2 flex h-20 w-20 items-center justify-center"
-                          >
-                            <SvgIcon
-                              icon="x"
-                              color={$modeCurrent ? "%232e2e2e" : "white"}
-                              size="30"
-                            />
-                          </div>
-                        {/if}
-                      </div>
-                    {/each}
-=======
                 <button
                   class="flex w-full {fromMe ? 'justify-end' : 'justify-start'} {isSelected
                     ? 'bg-secondary-500 rounded-b-none rounded-t-xl px-2.5 py-1.5'
@@ -647,7 +542,6 @@
                     {:else}
                       <span class="inline-block min-w-6"></span>
                     {/if}
->>>>>>> 069e8e0b
                   {/if}
 
                   <div class="ml-3 w-2/3 {fromMe && 'items-end text-end'}">
