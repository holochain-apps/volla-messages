--- conflicted
+++ resolved
@@ -25,12 +25,8 @@
 
   const relayStoreContext: { getStore: () => RelayStore } = getContext('relayStore')
   let relayStore = relayStoreContext.getStore()
-<<<<<<< HEAD
-  let myPubKey = relayStore.client.myPubKeyB64
-=======
-  let myPubKey = relayStore.client.myPubKey()
-  let myPubKeyB64 = relayStore.client.myPubKeyB64()
->>>>>>> 9b7885e9
+  let myPubKey = relayStore.client.myPubKey
+  let myPubKeyB64 = relayStore.client.myPubKeyB64
 
   $: conversation = relayStore.getConversation(conversationId);
   let messages: { [key: string]: Message } = {};
