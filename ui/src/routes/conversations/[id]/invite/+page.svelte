--- conflicted
+++ resolved
@@ -1,7 +1,6 @@
 <script lang="ts">
   import { modeCurrent } from "@skeletonlabs/skeleton";
   import { getContext } from "svelte";
-  import { derived, writable } from "svelte/store";
   import { goto } from "$app/navigation";
   import { page } from "$app/stores";
   import Avatar from "$lib/Avatar.svelte";
@@ -11,14 +10,10 @@
   import { t } from "$lib/translations";
   import { RelayStore } from "$store/RelayStore";
   import { copyToClipboard, isMobile, shareText } from "$lib/utils";
-<<<<<<< HEAD
   import { type ContactExtended, Privacy } from "../../../../types";
   import type { AllContactsStore } from "$store/AllContactsStore";
   import type { AgentPubKeyB64 } from "@holochain/client";
-=======
-  import { type Contact, Privacy } from "../../../../types";
   import toast from "svelte-french-toast";
->>>>>>> 069e8e0b
 
   const tAny = t as any;
 
@@ -56,20 +51,13 @@
   }
 
   async function addContactsToConversation() {
-<<<<<<< HEAD
-    if (conversation) {
+    if (!conversation) return;
+
+    try {
       conversation.addContacts(selectedContacts);
       goto(`/conversations/${conversation.id}/details`);
-=======
-    // TODO: update config.title?
-    try {
-      if (conversation) {
-        conversation.addContacts($selectedContacts);
-        goto(`/conversations/${conversation.id}/details`);
-      }
     } catch (e) {
       toast.error(`${$t("common.add_contact_to_conversation_error")}: ${e.message}`);
->>>>>>> 069e8e0b
     }
   }
 </script>
@@ -94,12 +82,9 @@
     </div>
 
     <footer>
-<<<<<<< HEAD
-      <Button on:click={() => copyToClipboard(conversation.publicInviteCode)} moreClasses="w-64">
-=======
       <Button
         moreClasses="w-64"
-        onClick={async () => {
+        on:click={async () => {
           try {
             await copyToClipboard(conversation.publicInviteCode);
             toast.success(`${$t("common.copy_success")}`);
@@ -108,7 +93,6 @@
           }
         }}
       >
->>>>>>> 069e8e0b
         <p class="w-64 overflow-hidden text-ellipsis text-nowrap">
           {conversation.publicInviteCode}
         </p>
@@ -160,7 +144,6 @@
         <p class="text-center text-xs">{$t("create.no_contacts_text")}</p>
       {:else}
         <div class="w-full font-light">
-<<<<<<< HEAD
           {#each contacts as contactExtended, i}
             {#if i === 0 || contactExtended.contact.first_name
                 .charAt(0)
@@ -168,13 +151,6 @@
               <p class="text-secondary-300 mb-1 mt-2 pl-0">
                 {contactExtended.contact.first_name[0].toUpperCase()}
               </p>
-=======
-          {#each $contacts as contact, i}
-            {#if i === 0 || contact.firstName.charAt(0).toUpperCase() !== $contacts[i - 1].firstName
-                  .charAt(0)
-                  .toUpperCase()}
-              <p class="text-secondary-300 mb-1 mt-2 pl-0">{contact.firstName[0].toUpperCase()}</p>
->>>>>>> 069e8e0b
             {/if}
             {@const selected = selectedContacts.find((c) => c === contactExtended.agentPubKeyB64)}
             {@const alreadyInvited = !!conversation.invitedContactKeys.find(
@@ -186,11 +162,7 @@
             <button
               class="-ml-1 mb-2 flex w-full items-center justify-between rounded-3xl p-2 {selected &&
                 'bg-tertiary-500 dark:bg-secondary-500'} dark:disabled:text-tertiary-700 font-normal disabled:font-light"
-<<<<<<< HEAD
               on:click={() => toggleSelectContact(contactExtended.agentPubKeyB64)}
-=======
-              on:click={() => selectContact(contact.data.publicKeyB64)}
->>>>>>> 069e8e0b
               disabled={alreadyInConversation || alreadyInvited}
             >
               <Avatar
@@ -200,12 +172,7 @@
                 moreClasses="mr-3"
               />
               <p class="text-secondary-500 dark:text-tertiary-100 flex-1 text-start">
-<<<<<<< HEAD
                 {contactExtended.fullName}
-=======
-                {contact.firstName}
-                {contact.lastName}
->>>>>>> 069e8e0b
               </p>
               {#if alreadyInConversation}
                 <span class="text-xs font-extralight">{$t("conversations.already_member")}</span>
