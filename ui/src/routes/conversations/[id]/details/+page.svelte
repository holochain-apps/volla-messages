<script lang="ts">
  import { modeCurrent } from "@skeletonlabs/skeleton";
  import { getContext } from "svelte";
  import { encodeHashToBase64 } from "@holochain/client";
  import { page } from "$app/stores";
  import Avatar from "$lib/Avatar.svelte";
  import Header from "$lib/Header.svelte";
  import SvgIcon from "$lib/SvgIcon.svelte";
  import { t } from "$translations";
  import type { RelayStore } from "$store/RelayStore";
<<<<<<< HEAD
  import { Privacy, type Config } from "$lib/types";
  import Button from "$lib/Button.svelte";
  import toast from "svelte-french-toast";
=======
  import { Privacy } from "../../../../types";
>>>>>>> 1c648175
  import { goto } from "$app/navigation";
  import HiddenFileInput from "$lib/HiddenFileInput.svelte";
  import ButtonsCopyShare from "$lib/ButtonsCopyShare.svelte";
  import TitleInput from "./TitleInput.svelte";
  import { makeFullName } from "$lib/utils";

  // Silly hack to get around issues with typescript in sveltekit-i18n
  const tAny = t as any;

  const relayStoreContext: { getStore: () => RelayStore } = getContext("relayStore");
  let relayStore = relayStoreContext.getStore();
  const myPublicKey64 = relayStore.client.myPubKeyB64;
  let conversationStore = relayStore.getConversation($page.params.id);

  // used for editing Group conversation details
  let image = $conversationStore?.conversation.config.image;
  let title = conversationStore?.getTitle() || "";
  let editingTitle = false;

  const saveTitle = async (newTitle: string) => {
    if (!conversationStore) return;

    conversationStore.updateConfig({ title: newTitle.trim() });
    title = newTitle.trim();
    editingTitle = false;
  };

  const saveImage = async (newImage: string) => {
    if (!conversationStore) return;

    conversationStore.updateConfig({ image: newImage });
    image = newImage;
  };
</script>

<Header backUrl={`/conversations/${$page.params.id}`}>
  {#if conversationStore && $conversationStore}
    <h1 class="flex-1 grow text-center">
      {#if $conversationStore.conversation.privacy === Privacy.Public}{$t(
          "conversations.group_details",
        )}{:else}{conversationStore.getTitle()}{/if}
    </h1>
    {#if $conversationStore.conversation.privacy === Privacy.Private && encodeHashToBase64($conversationStore.conversation.progenitor) === relayStore.client.myPubKeyB64}
      <button
        class="absolute right-5"
        on:click={() => goto(`/conversations/${$conversationStore.conversation.dnaHashB64}/invite`)}
      >
        <SvgIcon icon="addPerson" color="white" />
      </button>
    {/if}
  {/if}
</Header>

{#if conversationStore && $conversationStore}
  {@const numMembers = Object.values($conversationStore.conversation.agentProfiles).length}

  <div
    class="container relative mx-auto flex w-full flex-1 flex-col items-center overflow-hidden pt-10"
  >
    {#if $conversationStore.conversation.privacy === Privacy.Private}
      <div class="flex items-center justify-center gap-4">
        {#each conversationStore.getAllMembers().slice(0, 2) as contact, i}
          {#if contact}
            <Avatar
              image={contact.avatar}
              agentPubKey={contact.publicKeyB64}
              size={120}
              moreClasses="mb-5"
            />
          {/if}
        {/each}
        {#if conversationStore.getAllMembers().length > 2}
          <div
            class="variant-filled-tertiary mb-5 flex h-10 min-h-10 w-10 items-center justify-center rounded-full"
          >
            <span class="text-xl">+{conversationStore.getAllMembers().length - 2}</span>
          </div>
        {/if}
      </div>
    {:else}
      <HiddenFileInput
        id="avatarInput"
        accept="image/jpeg, image/png, image/gif"
        on:change={(e) => saveImage(e.detail)}
      />

      {#if image}
        <div style="position:relative">
          <img src={image} alt="Group" class="mb-5 h-32 min-h-32 w-32 rounded-full object-cover" />
          <label
            for="avatarInput"
            class="bg-secondary-200 hover:bg-secondary-300 dark:bg-secondary-500 dark:hover:bg-secondary-400 absolute bottom-5 right-0 flex h-12 w-12 cursor-pointer items-center justify-center rounded-full pl-1"
          >
            <SvgIcon icon="image" color={$modeCurrent ? "%232e2e2e" : "white"} />
          </label>
        </div>
      {:else}
        <label
          for="avatarInput"
          class="bg-secondary-200 hover:bg-secondary-300 dark:bg-secondary-500 dark:hover:bg-secondary-400 flex h-32 min-h-32 w-32 cursor-pointer items-center justify-center rounded-full rounded-full"
        >
          <SvgIcon icon="image" size={44} color={$modeCurrent ? "%232e2e2e" : "white"} />
        </label>
      {/if}
    {/if}

    <div class="flex items-center justify-center space-x-2">
      {#if editingTitle}
        <TitleInput
          initialValue={title}
          on:save={(e) => saveTitle(e.detail)}
          on:cancel={() => (editingTitle = false)}
        />
      {:else}
        <h1 class="break-all text-3xl">
          {title}
        </h1>
        {#if $conversationStore.conversation.privacy !== Privacy.Private}
          <button on:click={() => (editingTitle = true)}>
            <SvgIcon icon="write" size={24} color="gray" moreClasses="cursor-pointer" />
          </button>
        {/if}
      {/if}
    </div>

    <p class="text-sm">
      {$tAny("conversations.created", { date: $conversationStore.created })}
    </p>
    <p class="text-sm">
      {$tAny("conversations.num_members", { count: numMembers })}
    </p>

    <div class="container mx-auto flex flex-col overflow-y-auto px-4">
      <ul class="mt-10 flex-1">
        {#if $conversationStore.conversation.privacy === Privacy.Public}
          <li
            class="variant-filled-primary mb-2 flex flex-row items-center rounded-full p-2 text-xl"
          >
            <span
              class="bg-surface-500 inline-block flex h-10 w-10 items-center justify-center rounded-full"
            >
              <SvgIcon icon="addPerson" size={24} color="%23FD3524" />
            </span>
            <span class="ml-4 flex-1 text-sm font-bold">{$t("conversations.add_members")}</span>

            <ButtonsCopyShare
              text={$conversationStore.publicInviteCode}
              copyLabel={$t("conversations.copy_invite")}
              shareLabel={$t("conversations.share_invite_code")}
              big={false}
            />
          </li>
        {:else}
          {#if conversationStore.getInvitedUnjoined().length > 0}
            <h3 class="text-md text-secondary-300 mb-2 font-light">
              {$t("conversations.unconfirmed_invitations")}
            </h3>

            {#each conversationStore.getInvitedUnjoined() as contact}
              <li class="mb-4 flex flex-row items-center px-2 text-xl">
                <Avatar
                  image={contact.avatar}
                  agentPubKey={contact.publicKeyB64}
                  size={38}
                  moreClasses="-ml-30"
                />
                <span class="ml-4 flex-1 text-sm"
                  >{makeFullName(contact.firstName || "", contact.lastName)}</span
                >
                {#await conversationStore.makeInviteCodeForAgent(contact.publicKeyB64) then res}
                  <ButtonsCopyShare
                    text={res}
                    copyLabel={$t("conversations.copy_invite")}
                    shareLabel={$t("conversations.share_invite_code")}
                    big={false}
                  />
                {/await}
              </li>
            {/each}
          {/if}

          <h3 class="text-md text-secondary-300 mb-2 mt-4 font-light">
            {$t("conversations.members")}
          </h3>
        {/if}
        <li class="mb-4 flex flex-row items-center px-2 text-xl">
          <Avatar agentPubKey={myPublicKey64} size={38} moreClasses="-ml-30" />
          <span class="ml-4 flex-1 text-sm font-bold">{$t("conversations.you")}</span>
          {#if myPublicKey64 === encodeHashToBase64($conversationStore.conversation.progenitor)}
            <span class="text-secondary-300 ml-2 text-xs">{$t("conversations.admin")}</span>
          {/if}
        </li>
        {#each conversationStore.getMemberList() as contact}
          <li class="mb-4 flex flex-row items-center px-2 text-xl">
            <Avatar
              image={contact.avatar}
              agentPubKey={contact.publicKeyB64}
              size={38}
              moreClasses="-ml-30"
            />
            <span class="ml-4 flex-1 text-sm font-bold"
              >{makeFullName(contact.firstName, contact.lastName)}</span
            >
            {#if contact.publicKeyB64 === encodeHashToBase64($conversationStore.conversation.progenitor)}
              <span class="text-secondary-300 ml-2 text-xs">{$t("conversations.admin")}</span>
            {/if}
          </li>
        {/each}
      </ul>
    </div>
  </div>
{/if}<|MERGE_RESOLUTION|>--- conflicted
+++ resolved
@@ -8,13 +8,7 @@
   import SvgIcon from "$lib/SvgIcon.svelte";
   import { t } from "$translations";
   import type { RelayStore } from "$store/RelayStore";
-<<<<<<< HEAD
-  import { Privacy, type Config } from "$lib/types";
-  import Button from "$lib/Button.svelte";
-  import toast from "svelte-french-toast";
-=======
   import { Privacy } from "../../../../types";
->>>>>>> 1c648175
   import { goto } from "$app/navigation";
   import HiddenFileInput from "$lib/HiddenFileInput.svelte";
   import ButtonsCopyShare from "$lib/ButtonsCopyShare.svelte";
