<script lang="ts">
  import { modeCurrent } from "@skeletonlabs/skeleton";
  import { getContext } from "svelte";
  import { encodeHashToBase64 } from "@holochain/client";
  import { page } from "$app/stores";
  import Avatar from "$lib/Avatar.svelte";
  import Header from "$lib/Header.svelte";
  import SvgIcon from "$lib/SvgIcon.svelte";
  import { t } from "$lib/translations";
  import { copyToClipboard, isMobile, shareText } from "$lib/utils";
  import type { RelayStore } from "$store/RelayStore";
  import { Privacy, type Config } from "../../../../types";
  import Button from "$lib/Button.svelte";
<<<<<<< HEAD
  import { MIN_TITLE_LENGTH } from "../../../../config";
  import HiddenFileInput from "$lib/HiddenFileInput.svelte";
  import type { AllContactsStore } from "$store/AllContactsStore";
=======
  import toast from "svelte-french-toast";
  import { goto } from "$app/navigation";
>>>>>>> 069e8e0b

  // Silly hack to get around issues with typescript in sveltekit-i18n
  const tAny = t as any;

  $: conversationId = $page.params.id;
  const relayStoreContext: { getStore: () => RelayStore } = getContext("relayStore");
  let relayStore = relayStoreContext.getStore();

  const contactsStoreContext: { getStore: () => AllContactsStore } = getContext("contactsStore");
  let contactsStore = contactsStoreContext.getStore();

  const myPublicKey64 = relayStore.client.myPubKeyB64;
  $: conversation = relayStore.getConversation(conversationId);

  // used for editing Group conversation details
  $: image = conversation ? conversation.data?.config.image : undefined;
  $: title = conversation ? conversation.data?.config.title : undefined;

  let editingTitle = false;
  let titleElem: HTMLInputElement;

  const saveTitle = async () => {
    if (conversation && titleElem.value) {
      await updateConfig({
        image: image || conversation?.data?.config.image,
        title: titleElem.value.trim(),
      });
      title = titleElem.value;
      editingTitle = false;
    }
  };

  const cancelEditTitle = () => {
    editingTitle = false;
    title = conversation?.data?.config.title;
  };

  const updateConfig = async (config: Config) => {
    if (!conversation) return;
    await conversation.updateConfig(config);
    image = config.image;
    title = config.title;
  };
</script>

<Header>
  <button
    class="absolute z-10 pr-5 text-left"
    on:click={() => goto(`/conversations/${conversationId}`)}
  >
    <SvgIcon icon="caretLeft" color={$modeCurrent ? "%232e2e2e" : "white"} size="10" />
  </button>
  {#if conversation}
    <h1 class="flex-1 grow text-center">
      {#if conversation.data.privacy === Privacy.Public}{$t(
          "conversations.group_details",
        )}{:else}{conversation.title}{/if}
    </h1>
    {#if conversation.data.privacy === Privacy.Private && encodeHashToBase64(conversation.data.progenitor) === relayStore.client.myPubKeyB64}
      <button
        class="absolute right-5"
        on:click={() => goto("/conversations/{conversation.data.id}/invite")}
      >
        <SvgIcon icon="addPerson" color="white" />
      </button>
    {/if}
  {/if}
</Header>

{#if conversation}
  {@const numMembers = Object.values(conversation.data.agentProfiles).length}

  <div
    class="container relative mx-auto flex w-full flex-1 flex-col items-center overflow-hidden pt-10"
  >
    {#if conversation.privacy === Privacy.Private}
      <div class="flex items-center justify-center gap-4">
        {#each conversation.allMembers.slice(0, 2) as contact, i}
          {#if contact}
            <Avatar
              image={contact.avatar}
              agentPubKey={contact.publicKeyB64}
              size={120}
              moreClasses="mb-5"
            />
          {/if}
        {/each}
        {#if conversation.allMembers.length > 2}
          <div
            class="variant-filled-tertiary mb-5 flex h-10 min-h-10 w-10 items-center justify-center rounded-full"
          >
            <span class="text-xl">+{conversation.allMembers.length - 2}</span>
          </div>
        {/if}
      </div>
    {:else}
      <HiddenFileInput
        accept="image/jpeg, image/png, image/gif"
        id="avatarInput"
        on:change={(e) =>
          updateConfig({ image: e.detail, title: title || conversation.data?.config.title })}
      />

      {#if image}
        <div style="position:relative">
          <img src={image} alt="Group" class="mb-5 h-32 min-h-32 w-32 rounded-full object-cover" />
          <label
            for="avatarInput"
            class="bg-secondary-200 hover:bg-secondary-300 dark:bg-secondary-500 dark:hover:bg-secondary-400 absolute bottom-5 right-0 flex h-12 w-12 cursor-pointer items-center justify-center rounded-full pl-1"
          >
            <SvgIcon icon="image" color={$modeCurrent ? "%232e2e2e" : "white"} />
          </label>
        </div>
      {:else}
        <label
          for="avatarInput"
          class="bg-secondary-200 hover:bg-secondary-300 dark:bg-secondary-500 dark:hover:bg-secondary-400 flex h-32 min-h-32 w-32 cursor-pointer items-center justify-center rounded-full rounded-full"
        >
          <SvgIcon icon="image" size="44" color={$modeCurrent ? "%232e2e2e" : "white"} />
        </label>
      {/if}
    {/if}
    {#if editingTitle}
      <div class="flex flex-row flex-wrap items-center justify-center">
        <input
          autofocus
          class="bg-surface-900 grow border-none pl-0.5 pt-0 text-center text-3xl outline-none focus:outline-none focus:ring-0"
          type="text"
          placeholder={$t("conversations.enter_name_here")}
          name="title"
          bind:this={titleElem}
          value={title}
          minlength={MIN_TITLE_LENGTH}
          on:keydown={(event) => {
            if (event.key === "Enter") saveTitle();
            if (event.key === "Escape") cancelEditTitle();
          }}
        />
        <div class="flex flex-none items-center justify-center">
          <Button
            moreClasses="h-6 w-6 rounded-md py-0 !px-0 mb-0 mr-2 bg-primary-100 flex items-center justify-center"
            on:click={() => saveTitle()}
          >
            <SvgIcon icon="checkMark" color="%23FD3524" size="12" />
          </Button>
          <Button
            moreClasses="h-6 w-6 !px-0 py-0 mb-0 rounded-md bg-surface-400 flex items-center justify-center"
            on:click={() => cancelEditTitle()}
          >
            <SvgIcon icon="x" color="gray" size="12" />
          </Button>
        </div>
      </div>
    {:else}
      <div class="flex">
        <h1 class="mb-1 mr-1 break-all text-3xl">
          {title}
        </h1>
        {#if conversation.privacy !== Privacy.Private}
          <button on:click={() => (editingTitle = true)}>
            <SvgIcon icon="write" size="24" color="gray" moreClasses="cursor-pointer" />
          </button>
        {/if}
      </div>
    {/if}
    <p class="text-sm">{$tAny("conversations.created", { date: conversation.created })}</p>
    <p class="text-sm">{$tAny("conversations.num_members", { count: numMembers })}</p>

    <div class="container mx-auto flex flex-col overflow-y-auto px-4">
      <ul class="mt-10 flex-1">
        {#if conversation.privacy === Privacy.Public}
          <li
            class="variant-filled-primary mb-2 flex flex-row items-center rounded-full p-2 text-xl"
          >
            <span
              class="bg-surface-500 inline-block flex h-10 w-10 items-center justify-center rounded-full"
            >
              <SvgIcon icon="addPerson" size="24" color="%23FD3524" />
            </span>
            <span class="ml-4 flex-1 text-sm font-bold">{$t("conversations.add_members")}</span>
            <button
              class="bg-surface-500 text-secondary-500 mr-1 flex items-center justify-center rounded-full px-2 py-2 text-xs font-bold"
<<<<<<< HEAD
              on:click={() => copyToClipboard(conversation.publicInviteCode)}
=======
              on:click={async () => {
                try {
                  await copyToClipboard(conversation.publicInviteCode);
                  toast.success(`${$t("common.copy_success")}`);
                } catch (e) {
                  toast.error(`${$t("common.copy_error")}: ${e.message}`);
                }
              }}
>>>>>>> 069e8e0b
            >
              <SvgIcon icon="copy" size="14" color="%23FD3524" moreClasses="mr-2" />
              {$t("conversations.copy_invite")}
            </button>
            {#if isMobile()}
              <button
                class="bg-surface-500 text-secondary-500 mr-1 flex items-center justify-center rounded-full px-2 py-2 text-xs font-bold"
                on:click={() => shareText(conversation.publicInviteCode)}
              >
                <SvgIcon icon="share" size="14" color="%23FD3524" moreClasses="mr-1" />
              </button>
            {/if}
          </li>
        {/if}
        {#if conversation.invitedUnjoined.length > 0}
          <h3 class="text-md text-secondary-300 mb-2 font-light">
            {$t("conversations.unconfirmed_invitations")}
          </h3>
          {#each conversation.invitedUnjoined as contact}
            <li class="mb-4 flex flex-row items-center px-2 text-xl">
              <Avatar
                image={contact.avatar}
                agentPubKey={contact.publicKeyB64}
                size="38"
                moreClasses="-ml-30"
              />
              <span class="ml-4 flex-1 text-sm">{contact.firstName + " " + contact.lastName}</span>
              <button
                class="variant-filled-tertiary flex items-center justify-center rounded-2xl p-2 px-3 text-sm font-bold"
<<<<<<< HEAD
                on:click={() =>
                  contactsStore.copyPrivateConversationInviteCode(contact.publicKeyB64)}
=======
                on:click={async () => {
                  try {
                    await copyToClipboard(conversation.inviteCodeForAgent(contact.publicKeyB64));
                    toast.success(`${$t("common.copy_success")}`);
                  } catch (e) {
                    toast.error(`${$t("common.copy_error")}: ${e.message}`);
                  }
                }}
>>>>>>> 069e8e0b
              >
                <SvgIcon icon="copy" size="18" color="%23FD3524" moreClasses="mr-2" />
                {$t("conversations.copy_invite")}
              </button>
              {#if isMobile()}
                <button
                  class="variant-filled-tertiary flex items-center justify-center rounded-2xl p-2 px-3 text-sm font-bold"
                  on:click={() =>
                    contactsStore.sharePrivateConversationInviteCode(contact.publicKeyB64)}
                >
                  <SvgIcon icon="share" size="18" color="%23FD3524" moreClasses="mr-2" />
                </button>
              {/if}
            </li>
          {/each}
        {/if}

        {#if conversation.privacy === Privacy.Private}
          <h3 class="text-md text-secondary-300 mb-2 mt-4 font-light">
            {$t("conversations.members")}
          </h3>
        {/if}
        <li class="mb-4 flex flex-row items-center px-2 text-xl">
          <Avatar agentPubKey={myPublicKey64} size="38" moreClasses="-ml-30" />
          <span class="ml-4 flex-1 text-sm font-bold">{$t("conversations.you")}</span>
          {#if myPublicKey64 === encodeHashToBase64(conversation.data.progenitor)}
            <span class="text-secondary-300 ml-2 text-xs">{$t("conversations.admin")}</span>
          {/if}
        </li>
        {#each conversation.memberList() as contact}
          <li class="mb-4 flex flex-row items-center px-2 text-xl">
            <Avatar
              image={contact.avatar}
              agentPubKey={contact.publicKeyB64}
              size="38"
              moreClasses="-ml-30"
            />
            <span class="ml-4 flex-1 text-sm font-bold"
              >{contact.firstName + " " + contact.lastName}</span
            >
            {#if contact.publicKeyB64 === encodeHashToBase64(conversation.data.progenitor)}
              <span class="text-secondary-300 ml-2 text-xs">{$t("conversations.admin")}</span>
            {/if}
          </li>
        {/each}
      </ul>
    </div>
  </div>
{/if}<|MERGE_RESOLUTION|>--- conflicted
+++ resolved
@@ -11,14 +11,11 @@
   import type { RelayStore } from "$store/RelayStore";
   import { Privacy, type Config } from "../../../../types";
   import Button from "$lib/Button.svelte";
-<<<<<<< HEAD
   import { MIN_TITLE_LENGTH } from "../../../../config";
   import HiddenFileInput from "$lib/HiddenFileInput.svelte";
   import type { AllContactsStore } from "$store/AllContactsStore";
-=======
   import toast from "svelte-french-toast";
   import { goto } from "$app/navigation";
->>>>>>> 069e8e0b
 
   // Silly hack to get around issues with typescript in sveltekit-i18n
   const tAny = t as any;
@@ -201,9 +198,6 @@
             <span class="ml-4 flex-1 text-sm font-bold">{$t("conversations.add_members")}</span>
             <button
               class="bg-surface-500 text-secondary-500 mr-1 flex items-center justify-center rounded-full px-2 py-2 text-xs font-bold"
-<<<<<<< HEAD
-              on:click={() => copyToClipboard(conversation.publicInviteCode)}
-=======
               on:click={async () => {
                 try {
                   await copyToClipboard(conversation.publicInviteCode);
@@ -212,7 +206,6 @@
                   toast.error(`${$t("common.copy_error")}: ${e.message}`);
                 }
               }}
->>>>>>> 069e8e0b
             >
               <SvgIcon icon="copy" size="14" color="%23FD3524" moreClasses="mr-2" />
               {$t("conversations.copy_invite")}
@@ -242,19 +235,16 @@
               <span class="ml-4 flex-1 text-sm">{contact.firstName + " " + contact.lastName}</span>
               <button
                 class="variant-filled-tertiary flex items-center justify-center rounded-2xl p-2 px-3 text-sm font-bold"
-<<<<<<< HEAD
                 on:click={() =>
                   contactsStore.copyPrivateConversationInviteCode(contact.publicKeyB64)}
-=======
                 on:click={async () => {
                   try {
-                    await copyToClipboard(conversation.inviteCodeForAgent(contact.publicKeyB64));
+                    await contactsStore.copyPrivateConversationInviteCode(contact.publicKeyB64);
                     toast.success(`${$t("common.copy_success")}`);
                   } catch (e) {
                     toast.error(`${$t("common.copy_error")}: ${e.message}`);
                   }
                 }}
->>>>>>> 069e8e0b
               >
                 <SvgIcon icon="copy" size="18" color="%23FD3524" moreClasses="mr-2" />
                 {$t("conversations.copy_invite")}
