<script lang="ts">
  import type { RelayStore } from "$store/RelayStore";
  import { getContext } from "svelte";
<<<<<<< HEAD
  import { type Message as MessageType, type Image } from "$lib/types";
=======
  import { type Message as MessageType, type Image } from "../../../types";
>>>>>>> 1c648175
  import Time from "svelte-time";
  import LightboxImage from "$lib/LightboxImage.svelte";
  import MessageActions from "./MessageActions.svelte";
  import Avatar from "$lib/Avatar.svelte";
  import { press } from "svelte-gestures";
  import SvgIcon from "../../../lib/SvgIcon.svelte";
  import { modeCurrent } from "@skeletonlabs/skeleton";
  import DOMPurify from "dompurify";
  import linkifyStr from "linkify-string";
  import { clickoutside } from "@svelte-put/clickoutside";
  import PdfThumbnail from "$lib/PdfThumbnail.svelte";
  import { isMobile } from "$lib/utils";
  import prettyBytes from "pretty-bytes";
  import FileIcon from "$lib/FileIcon.svelte";

  const relayStoreContext: { getStore: () => RelayStore } = getContext("relayStore");
  let relayStore = relayStoreContext.getStore();
  let myPubKeyB64 = relayStore.client.myPubKeyB64;

  export let message: MessageType;
  export let isSelected: boolean = false;
  export let formatFileName: (file: Image, maxLength?: number) => string;

  $: fromMe = message.authorKey === myPubKeyB64;
</script>

{#if message.header}
  <li class="mb-2 mt-auto">
    <div class="text-secondary-400 dark:text-secondary-300 text-center text-xs">
      {message.header}
    </div>
  </li>
{/if}
<button
  class="message-content mt-3 block w-full border-0 text-left
    {isSelected
    ? 'bg-tertiary-500 dark:bg-secondary-500 rounded-xl px-2.5 py-1.5'
    : 'bg-transparent'}"
  on:click
  use:press={{ timeframe: 300, triggerBeforeFinished: true }}
  on:press
  use:clickoutside
  on:clickoutside
  aria-pressed={isSelected}
  aria-label={`Message from ${fromMe ? "you" : message.author}`}
>
  <div class="flex {fromMe ? 'justify-end' : 'justify-start'}">
    {#if !fromMe}
      {#if !message.hideDetails}
        <Avatar
          image={message.avatar}
          agentPubKey={message.authorKey}
          size={24}
          moreClasses="items-start mt-1"
        />
      {:else}
        <span class="inline-block min-w-6"></span>
      {/if}
    {/if}

    <div class="max-w-3/4 ml-3 w-auto {fromMe && 'items-end text-end'}">
      {#if !message.hideDetails}
        <span class="flex items-baseline {fromMe && 'flex-row-reverse opacity-80'}">
          <span class="font-bold">{fromMe ? "You" : message.author}</span>
          <span class="text-xxs mx-2"><Time timestamp={message.timestamp} format="h:mma" /></span>
        </span>
      {/if}

      <!-- if message contains files -->
      {#if message.images && message.images.length > 0}
        {#each message.images as file}
          <div class="flex {fromMe ? 'justify-end' : 'justify-start'} w-full p-2">
            <!-- if file is loaded -->
            {#if file.status === "loaded"}
              <div class="mb-2 flex w-auto max-w-full items-start justify-between">
                <!-- Display image thumbnail -->
                {#if file.fileType.startsWith("image/")}
                  <div class="w-full">
                    <LightboxImage
                      btnClass="inline w-full sm:max-w-md lg:max-w-lg transition-all duration-200"
                      src={file.dataURL}
                      alt={file.name}
                    />
                  </div>
                  <!-- Display pdf thumbnail -->
                {:else if file.fileType === "application/pdf"}
                  <div
                    class="bg-surface-800/10 flex w-auto flex-row items-start gap-3 rounded-xl p-3"
                  >
                    {#if !fromMe}
                      <div class="flex flex-shrink-0 items-center justify-center">
                        <PdfThumbnail
                          pdfDataUrl={file.dataURL ?? ""}
                          width={70}
                          height={90}
                          fallbackIcon="pdf"
                        />
                      </div>
                    {/if}
                    <div class="min-w-0 flex-grow">
                      <div class="break-all text-sm sm:text-base">
                        {isMobile() ? formatFileName(file, 20) : formatFileName(file, 50)}
                      </div>
                      <div class="mt-1 text-xs font-bold text-yellow-400 sm:text-sm">
                        {prettyBytes(file.size)}
                      </div>
                    </div>
                    {#if fromMe}
                      <div class="flex flex-shrink-0 items-center justify-center">
                        <PdfThumbnail
                          pdfDataUrl={file.dataURL ?? ""}
                          width={70}
                          height={90}
                          fallbackIcon="pdf"
                        />
                      </div>
                    {/if}
                  </div>
                  <!-- Display icons for other file types -->
                {:else}
                  <div
                    class="bg-surface-800/10 flex w-auto flex-row items-start gap-3 rounded-xl p-3"
                  >
                    {#if !fromMe}
                      <div class="flex flex-shrink-0 items-center justify-center">
                        <FileIcon {file} size={50} />
                      </div>
                    {/if}
                    <div class="min-w-0 flex-grow">
                      <div class="break-all text-sm sm:text-base">
                        {isMobile() ? formatFileName(file, 20) : formatFileName(file, 50)}
                      </div>
                      <div class="mt-1 text-xs font-bold text-yellow-400 sm:text-sm">
                        {prettyBytes(file.size)}
                      </div>
                    </div>
                    {#if fromMe}
                      <div class="flex flex-shrink-0 items-center justify-center">
                        <FileIcon {file} size={50} />
                      </div>
                    {/if}
                  </div>
                {/if}
              </div>
              <!-- if file is loading -->
            {:else if file.status === "loading" || file.status === "pending"}
              <div
                class="bg-surface-800/60 mb-2 flex h-20 w-20 items-center justify-center rounded-lg"
              >
<<<<<<< HEAD
                <SvgIcon icon="spinner" color={$modeCurrent ? "%232e2e2e" : "white"} size="30" />
=======
                <SvgIcon icon="spinner" color={$modeCurrent ? "%232e2e2e" : "white"} size={30} />
>>>>>>> 1c648175
              </div>
            {:else}
              <div
                class="bg-surface-800/60 mb-2 flex h-20 w-20 items-center justify-center rounded-lg"
              >
<<<<<<< HEAD
                <SvgIcon icon="x" color={$modeCurrent ? "%232e2e2e" : "white"} size="30" />
=======
                <SvgIcon icon="x" color={$modeCurrent ? "%232e2e2e" : "white"} size={30} />
>>>>>>> 1c648175
              </div>
            {/if}
          </div>
        {/each}
      {/if}

      <div class="message w-full break-words font-light {fromMe && 'text-end'}">
        {@html DOMPurify.sanitize(
          linkifyStr(message.content, {
            defaultProtocol: "https",
            rel: {
              url: "noopener noreferrer",
            },
            target: "_blank",
          }),
        )}
      </div>
    </div>
  </div>

  {#if isSelected}
    <MessageActions {message} on:unselect />
  {/if}
</button>

<style>
  :global(.message a) {
    color: rgba(var(--color-primary-500));
  }
</style><|MERGE_RESOLUTION|>--- conflicted
+++ resolved
@@ -1,11 +1,7 @@
 <script lang="ts">
   import type { RelayStore } from "$store/RelayStore";
   import { getContext } from "svelte";
-<<<<<<< HEAD
-  import { type Message as MessageType, type Image } from "$lib/types";
-=======
   import { type Message as MessageType, type Image } from "../../../types";
->>>>>>> 1c648175
   import Time from "svelte-time";
   import LightboxImage from "$lib/LightboxImage.svelte";
   import MessageActions from "./MessageActions.svelte";
@@ -20,13 +16,19 @@
   import { isMobile } from "$lib/utils";
   import prettyBytes from "pretty-bytes";
   import FileIcon from "$lib/FileIcon.svelte";
-
+  import PdfThumbnail from "$lib/PdfThumbnail.svelte";
+  import { isMobile } from "$lib/utils";
+  import prettyBytes from "pretty-bytes";
+  import FileIcon from "$lib/FileIcon.svelte";
+
+  const relayStoreContext: { getStore: () => RelayStore } = getContext("relayStore");
   const relayStoreContext: { getStore: () => RelayStore } = getContext("relayStore");
   let relayStore = relayStoreContext.getStore();
   let myPubKeyB64 = relayStore.client.myPubKeyB64;
 
   export let message: MessageType;
   export let isSelected: boolean = false;
+  export let formatFileName: (file: Image, maxLength?: number) => string;
   export let formatFileName: (file: Image, maxLength?: number) => string;
 
   $: fromMe = message.authorKey === myPubKeyB64;
@@ -42,6 +44,7 @@
 <button
   class="message-content mt-3 block w-full border-0 text-left
     {isSelected
+    ? 'bg-tertiary-500 dark:bg-secondary-500 rounded-xl px-2.5 py-1.5'
     ? 'bg-tertiary-500 dark:bg-secondary-500 rounded-xl px-2.5 py-1.5'
     : 'bg-transparent'}"
   on:click
@@ -67,13 +70,17 @@
     {/if}
 
     <div class="max-w-3/4 ml-3 w-auto {fromMe && 'items-end text-end'}">
+    <div class="max-w-3/4 ml-3 w-auto {fromMe && 'items-end text-end'}">
       {#if !message.hideDetails}
+        <span class="flex items-baseline {fromMe && 'flex-row-reverse opacity-80'}">
         <span class="flex items-baseline {fromMe && 'flex-row-reverse opacity-80'}">
           <span class="font-bold">{fromMe ? "You" : message.author}</span>
           <span class="text-xxs mx-2"><Time timestamp={message.timestamp} format="h:mma" /></span>
+          <span class="text-xxs mx-2"><Time timestamp={message.timestamp} format="h:mma" /></span>
         </span>
       {/if}
 
+      <!-- if message contains files -->
       <!-- if message contains files -->
       {#if message.images && message.images.length > 0}
         {#each message.images as file}
@@ -149,27 +156,96 @@
                     {/if}
                   </div>
                 {/if}
+        {#each message.images as file}
+          <div class="flex {fromMe ? 'justify-end' : 'justify-start'} w-full p-2">
+            <!-- if file is loaded -->
+            {#if file.status === "loaded"}
+              <div class="mb-2 flex w-auto max-w-full items-start justify-between">
+                <!-- Display image thumbnail -->
+                {#if file.fileType.startsWith("image/")}
+                  <div class="w-full">
+                    <LightboxImage
+                      btnClass="inline w-full sm:max-w-md lg:max-w-lg transition-all duration-200"
+                      src={file.dataURL}
+                      alt={file.name}
+                    />
+                  </div>
+                  <!-- Display pdf thumbnail -->
+                {:else if file.fileType === "application/pdf"}
+                  <div
+                    class="bg-surface-800/10 flex w-auto flex-row items-start gap-3 rounded-xl p-3"
+                  >
+                    {#if !fromMe}
+                      <div class="flex flex-shrink-0 items-center justify-center">
+                        <PdfThumbnail
+                          pdfDataUrl={file.dataURL ?? ""}
+                          width={70}
+                          height={90}
+                          fallbackIcon="pdf"
+                        />
+                      </div>
+                    {/if}
+                    <div class="min-w-0 flex-grow">
+                      <div class="break-all text-sm sm:text-base">
+                        {isMobile() ? formatFileName(file, 20) : formatFileName(file, 50)}
+                      </div>
+                      <div class="mt-1 text-xs font-bold text-yellow-400 sm:text-sm">
+                        {prettyBytes(file.size)}
+                      </div>
+                    </div>
+                    {#if fromMe}
+                      <div class="flex flex-shrink-0 items-center justify-center">
+                        <PdfThumbnail
+                          pdfDataUrl={file.dataURL ?? ""}
+                          width={70}
+                          height={90}
+                          fallbackIcon="pdf"
+                        />
+                      </div>
+                    {/if}
+                  </div>
+                  <!-- Display icons for other file types -->
+                {:else}
+                  <div
+                    class="bg-surface-800/10 flex w-auto flex-row items-start gap-3 rounded-xl p-3"
+                  >
+                    {#if !fromMe}
+                      <div class="flex flex-shrink-0 items-center justify-center">
+                        <FileIcon {file} size={50} />
+                      </div>
+                    {/if}
+                    <div class="min-w-0 flex-grow">
+                      <div class="break-all text-sm sm:text-base">
+                        {isMobile() ? formatFileName(file, 20) : formatFileName(file, 50)}
+                      </div>
+                      <div class="mt-1 text-xs font-bold text-yellow-400 sm:text-sm">
+                        {prettyBytes(file.size)}
+                      </div>
+                    </div>
+                    {#if fromMe}
+                      <div class="flex flex-shrink-0 items-center justify-center">
+                        <FileIcon {file} size={50} />
+                      </div>
+                    {/if}
+                  </div>
+                {/if}
               </div>
               <!-- if file is loading -->
             {:else if file.status === "loading" || file.status === "pending"}
+              <!-- if file is loading -->
+            {:else if file.status === "loading" || file.status === "pending"}
               <div
                 class="bg-surface-800/60 mb-2 flex h-20 w-20 items-center justify-center rounded-lg"
+                class="bg-surface-800/60 mb-2 flex h-20 w-20 items-center justify-center rounded-lg"
               >
-<<<<<<< HEAD
                 <SvgIcon icon="spinner" color={$modeCurrent ? "%232e2e2e" : "white"} size="30" />
-=======
-                <SvgIcon icon="spinner" color={$modeCurrent ? "%232e2e2e" : "white"} size={30} />
->>>>>>> 1c648175
               </div>
             {:else}
               <div
                 class="bg-surface-800/60 mb-2 flex h-20 w-20 items-center justify-center rounded-lg"
+                class="bg-surface-800/60 mb-2 flex h-20 w-20 items-center justify-center rounded-lg"
               >
-<<<<<<< HEAD
-                <SvgIcon icon="x" color={$modeCurrent ? "%232e2e2e" : "white"} size="30" />
-=======
                 <SvgIcon icon="x" color={$modeCurrent ? "%232e2e2e" : "white"} size={30} />
->>>>>>> 1c648175
               </div>
             {/if}
           </div>
@@ -185,6 +261,7 @@
             },
             target: "_blank",
           }),
+          }),
         )}
       </div>
     </div>
