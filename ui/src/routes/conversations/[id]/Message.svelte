--- conflicted
+++ resolved
@@ -1,6 +1,6 @@
 <script lang="ts">
   import { getContext } from "svelte";
-  import { type Message as MessageType, type Image, Alignment } from "$lib/types";
+  import { type Message as MessageType } from "$lib/types";
   import Time from "svelte-time";
   import MessageActions from "./MessageActions.svelte";
   import Avatar from "$lib/Avatar.svelte";
@@ -8,12 +8,8 @@
   import DOMPurify from "dompurify";
   import linkifyStr from "linkify-string";
   import { clickoutside } from "@svelte-put/clickoutside";
-<<<<<<< HEAD
-  import { isMobile } from "$lib/utils";
   import FilePreview from "$lib/FilePreview.svelte";
-=======
   import type { AgentPubKeyB64 } from "@holochain/client";
->>>>>>> 2c0ab008
 
   const myPubKeyB64 = getContext<{ getMyPubKeyB64: () => AgentPubKeyB64 }>(
     "myPubKey",
