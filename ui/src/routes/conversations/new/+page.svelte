<script lang="ts">
	import { getContext } from 'svelte';
  import { writable, get } from 'svelte/store';
  import { goto } from '$app/navigation';
  import Button from "$lib/Button.svelte";
  import Header from '$lib/Header.svelte';
  import SvgIcon from "$lib/SvgIcon.svelte";
  import { resizeAndExportAvatar } from '$lib/utils';
  import { RelayStore } from '$store/RelayStore';
  import { Privacy } from '../../../types';

  const relayStoreContext: { getStore: () => RelayStore } = getContext('relayStore')
	let relayStore = relayStoreContext.getStore()

  const MIN_TITLE_LENGTH = 3;
  let title = ''
  let imageUrl = writable('')
  let pendingCreate = false

  function handleFileChange(event: Event) {
    const input = event.target as HTMLInputElement;
    if (input.files && input.files.length > 0) {
      const file = input.files[0];
      const reader = new FileReader();

      reader.onload = (e: ProgressEvent<FileReader>): void => {
        const img = new Image();
        img.crossOrigin = "anonymous";
        img.onload = () => {
          const imageData = resizeAndExportAvatar(img)
          imageUrl.set(imageData);
        };
        img.src = e.target?.result as string;
      };

      reader.onerror = (e): void => {
        console.error('Error reading file:', e);
        reader.abort();
      };

      reader.readAsDataURL(file);
    }
  }

  async function createConversation(e: Event, privacy: Privacy) {
    pendingCreate = true;
    e.preventDefault();
<<<<<<< HEAD
    const conversation = await relayStore.createConversation(title, get(imageUrl));
    return conversation
=======
    const conversation = await relayStore.createConversation(title, privacy);
    if (conversation) {
      goto(`/conversations/${conversation.data.id}`)
    }
>>>>>>> 9b7885e9
  }

  $: valid = title.trim().length >= MIN_TITLE_LENGTH
</script>

<Header>
  <button class='text-4xl mr-5 absolute' on:click={() => history.back()}><SvgIcon icon='back' color='white' size='10' /></button>
  <h1 class="flex-1 text-center">New Conversation</h1>
</Header>

<div class='flex justify-center items-center flex-col my-10'>
  <!-- Hidden file input -->
  <input type="file" id="avatarInput" class='hidden' on:change={handleFileChange}>

  <!-- Label styled as a big clickable icon -->
  <label for="avatarInput" class="file-icon-label cursor-pointer bg-surface-400 hover:bg-surface-300 w-32 h-32 rounded-full flex items-center justify-center overflow-hidden">
    {#if $imageUrl}
      <img src={$imageUrl} alt='Avatar' class='rounded-full w-32 h-32 object-cover'>
    {:else}
      <img src='/image-placeholder.png' alt='Conversation Uploader' class='rounded-full w-16 h-16'>
    {/if}
  </label>
</div>

<div class='flex flex-col justify-start grow'>
  <h1 class='h1'>Title</h1>
  <input
    class='mt-2 bg-surface-900 border-none outline-none focus:outline-none pl-0.5 focus:ring-0'
    type='text'
    placeholder='Name this conversation'
    name='title'
    bind:value={title}
    minlength={MIN_TITLE_LENGTH}
  />
</div>

<!-- <div class='items-right w-full flex justify-end'> -->
<footer>
  <Button moreClasses='w-72 justify-center' onClick={(e) => { createConversation(e, Privacy.Private)}} disabled={!valid || pendingCreate}>
    <SvgIcon icon='person' size='16' /> <strong class='ml-2'>Create private conversation</strong>
  </Button>

  <Button moreClasses='w-72 justify-center' onClick={(e) => { createConversation(e, Privacy.Public)}} disabled={!valid || pendingCreate}>
    <SvgIcon icon='people' size='24' /> <strong class='ml-2'>Create open conversation</strong>
  </Button>
</footer><|MERGE_RESOLUTION|>--- conflicted
+++ resolved
@@ -45,15 +45,10 @@
   async function createConversation(e: Event, privacy: Privacy) {
     pendingCreate = true;
     e.preventDefault();
-<<<<<<< HEAD
-    const conversation = await relayStore.createConversation(title, get(imageUrl));
-    return conversation
-=======
-    const conversation = await relayStore.createConversation(title, privacy);
+    const conversation = await relayStore.createConversation(title, get(imageUrl), privacy);
     if (conversation) {
       goto(`/conversations/${conversation.data.id}`)
     }
->>>>>>> 9b7885e9
   }
 
   $: valid = title.trim().length >= MIN_TITLE_LENGTH
