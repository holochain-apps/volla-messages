--- conflicted
+++ resolved
@@ -5,11 +5,7 @@
   import Header from '$lib/Header.svelte';
   import SvgIcon from '$lib/SvgIcon.svelte';
   import { RelayStore } from '$store/RelayStore';
-<<<<<<< HEAD
   import ConversationSummary from '$lib/ConversationSummary.svelte';
-=======
-  import { Privacy } from '../../types';
->>>>>>> 9b316826
 
   const relayStoreContext: { getStore: () => RelayStore } = getContext('relayStore')
   let relayStore = relayStoreContext.getStore()
@@ -29,46 +25,8 @@
 
 <div class="container h-full mx-auto flex flex-col px-4">
   <ul class="flex-1 mt-10">
-<<<<<<< HEAD
-    {#each $relayStore as conversation}
+    {#each $conversations as conversation}
       <ConversationSummary store={conversation}></ConversationSummary>
-=======
-    {#each $conversations as $conversation ($conversation.data.id)}
-      <li class='text-xl flex flex-row mb-5 items-start'>
-        <a href="/conversations/{$conversation.data.id}" class='flex-1 flex flex-row items-center min-w-0'>
-          {#if $conversation.privacy === Privacy.Private}
-            <div class='flex items-center justify-center relative'>
-              {#if $conversation.invitedContacts.length == 1}
-                <Avatar image={$conversation.invitedContacts[0]?.avatar} agentPubKey={$conversation.invitedContacts[0]?.publicKeyB64} size={40} />
-              {:else if $conversation.invitedContacts.length == 2}
-                <Avatar image={$conversation.invitedContacts[0]?.avatar} agentPubKey={$conversation.invitedContacts[0]?.publicKeyB64} size={22} moreClasses='' />
-                <Avatar image={$conversation.invitedContacts[1]?.avatar} agentPubKey={$conversation.invitedContacts[1]?.publicKeyB64} size={22} moreClasses='relative -ml-1' />
-              {:else}
-                <Avatar image={$conversation.invitedContacts[0]?.avatar} agentPubKey={$conversation.invitedContacts[0]?.publicKeyB64} size={22} moreClasses='relative -mb-2' />
-                <Avatar image={$conversation.invitedContacts[1]?.avatar} agentPubKey={$conversation.invitedContacts[1]?.publicKeyB64} size={22} moreClasses='relative -ml-3 -mt-3' />
-                <div class='w-4 h-4 p-2 rounded-full bg-surface-400 flex items-center justify-center relative -ml-2 -mb-3'>
-                  <span class='text-primary-100 text-xxs'>+{($conversation.invitedContacts.length - 2)}</span>
-                </div>
-              {/if}
-            </div>
-          {:else if $conversation.data.config.image}
-            <img src={$conversation.data.config.image} alt='Conversation' class='w-10 h-10 rounded-full object-cover' />
-          {:else}
-            <span class='mr-4 w-10 h-10 flex items-center justify-center bg-surface-400 rounded-full'><SvgIcon icon='group' size='20' color='#ccc' /></span>
-          {/if}
-          <div class='flex flex-col flex-1 min-w-0 overflow-hidden ml-4 '>
-            <span class='text-base'>{@html $conversation.title}</span>
-            <span class='text-nowrap overflow-hidden text-ellipsis text-xs min-w-0'>
-              {@html Object.values($conversation.data.messages).at(-1)?.content || ''}
-            </span>
-          </div>
-        </a>
-        <span class='text-xs text-surface-200 flex flex-row items-center top-1 relative'>
-          <SvgIcon icon='person' size='8' color='#ccc'/>
-          <span class='ml-2'>{Object.values($conversation.data.agentProfiles).length}</span>
-        </span>
-      </li>
->>>>>>> 9b316826
     {/each}
   </ul>
 </div>
