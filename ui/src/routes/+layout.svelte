<script lang="ts">
<<<<<<< HEAD
	import { AppWebsocket, AdminWebsocket, type AppWebsocketConnectionOptions } from '@holochain/client';
	import { ProfilesClient, ProfilesStore } from '@holochain-open-dev/profiles';
	import { modeCurrent, setModeCurrent } from '@skeletonlabs/skeleton';
	import { onMount, setContext } from 'svelte';
	import { goto } from '$app/navigation';
	import SvgIcon from '$lib/SvgIcon.svelte';
	import { t } from '$lib/translations';
	import { RelayClient } from '$store/RelayClient';
	import { RelayStore } from '$store/RelayStore';
	import { type RoleNameCallZomeRequest } from '@holochain/client';
	import toast, { Toaster } from 'svelte-french-toast';
	import { v7 as uuidv7 } from 'uuid';
	import '../app.postcss';

	const appId = import.meta.env.VITE_APP_ID ? import.meta.env.VITE_APP_ID : 'volla-messages'
	const appPort = import.meta.env.VITE_APP_PORT ? import.meta.env.VITE_APP_PORT : undefined;
	const adminPort = import.meta.env.VITE_ADMIN_PORT
	const url = appPort ? new URL(`wss://localhost:${appPort}`) : undefined;

	let client: AppWebsocket
	let relayClient: RelayClient
	let relayStore: RelayStore
	let connected = false
	let profilesStore : ProfilesStore|null = null

	let appHeight: number;

	function updateAppHeight() {
		appHeight = window.innerHeight;
		document.documentElement.style.setProperty('--app-height', `${appHeight}px`);
  }

	
	// Only used with the holochain_service build
	import { isAppInstalled, installApp, appWebsocketAuth } from "tauri-plugin-holochain-service-consumer-api";
	import happUrl from '../../../workdir/relay.happ?url';
	async function setupHapp() {

		const appBundleBytes = new Uint8Array(await (await fetch(happUrl)).arrayBuffer())
		
		// Install happ if needed
		const installed = await isAppInstalled(appId);
		if(!installed) {
			await installApp({
				appId,
				appBundleBytes,
				membraneProofs: new Map(),
				networkSeed: uuidv7(),
			});
		}

		// Setup app websocket with authentication
		// This also sets __HC_LAUNCHER_ENV__ for the current webview,
		// so no other work is needed.
		await appWebsocketAuth(appId);
	}

	async function initHolochain() {
		try {
			let tokenResp
			if (adminPort) {
				const adminWebsocket = await AdminWebsocket.connect({ url: new URL(`ws://localhost:${adminPort}`) })
				tokenResp = await adminWebsocket.issueAppAuthenticationToken({installed_app_id:appId})
				const x = await adminWebsocket.listApps({})
				const cellIds = await adminWebsocket.listCellIds()
				await adminWebsocket.authorizeSigningCredentials(cellIds[0])
			}

			if(!window.__HC_LAUNCHER_ENV__) {
				await setupHapp();
			}
			
			console.log("appPort and Id is", appPort, appId)
			console.log("__HC_LAUNCHER_ENV__ is", window.__HC_LAUNCHER_ENV__)
			const params: AppWebsocketConnectionOptions = {url, defaultTimeout: 15000}
			if (tokenResp) params.token = tokenResp.token
			client = await AppWebsocket.connect(params)

			// Call 'ping' with very long timeout
			// This should be the first zome call after the client connects,
			// as subsequent zome calls will be much faster and can use the default timeout.
			console.log("Awaiting relay cell launch");
			await client.callZome(
				{
					role_name: "relay",
					zome_name: "relay",
					fn_name: "ping",
				} as RoleNameCallZomeRequest, 

				// 5m timeout
				5 * 60 * 1000
			);
			console.log("Relay cell ready.");

			let profilesClient = new ProfilesClient(client, 'relay');
			profilesStore = new ProfilesStore(profilesClient);
			relayClient = new RelayClient(client, "relay", profilesStore);
			relayStore = new RelayStore(relayClient)
			await relayStore.initialize()
			connected = true
			console.log("Connected")
		} catch(e) {
			console.error("Failed to init holochain", e);
			toast.error(`${$t('common.holochain_connect_error')}: ${e.message}`);
		}
	}
	
	onMount(() => {
		// Launch and connect to holochain
		initHolochain()
		
		// To change from light mode to dark mode based on system settings
		// XXX: not using the built in skeleton autoModeWatcher() because it doesn't set modeCurrent in JS which we use
		const mql = window.matchMedia('(prefers-color-scheme: light)');
		function setMode(value: boolean) {
			const elemHtmlClasses = document.documentElement.classList;
			const classDark = `dark`;
			value === true ? elemHtmlClasses.remove(classDark) : elemHtmlClasses.add(classDark);
			setModeCurrent(value)
		}
		setMode(mql.matches);
		mql.onchange = () => {
			setMode(mql.matches)
		}

		// Prevent internal links from opening in the browser when using Tauri
		const handleLinkClick = (event: MouseEvent) => {
			const target = event.target as HTMLElement;
			// Ensure the clicked element is an anchor and has a href attribute
			if (target.closest('a[href]')) {
				// Prevent default action
				event.preventDefault();
				event.stopPropagation();

        const anchor = target.closest('a') as HTMLAnchorElement;
				let link = anchor.getAttribute('href')
				if (anchor && anchor.href.startsWith(window.location.origin) && !anchor.getAttribute('rel')?.includes('noopener')) {
					return goto(anchor.pathname); // Navigate internally using SvelteKit's goto
				} else if (anchor && link) {
					// Handle external links using Tauri's API
					if (!link.includes('://')) {
						link = `https://${link}`
					}
					const { open } = window.__TAURI_PLUGIN_SHELL__
					open(link)
				}
      }
    };

		setTimeout(updateAppHeight, 300)
		window.addEventListener('resize', updateAppHeight);

    document.addEventListener('click', handleLinkClick);
    return () => {
      document.removeEventListener('click', handleLinkClick);
			window.removeEventListener('resize', updateAppHeight);
    };
	})

	$: prof = profilesStore ? profilesStore.myProfile : undefined

	setContext('relayClient', {
    getClient: () => relayClient
=======
  import type { AgentPubKeyB64, AppClient, CellId } from "@holochain/client";
  import { AppWebsocket, CellType, encodeHashToBase64 } from "@holochain/client";
  import { onDestroy, onMount, setContext } from "svelte";
  import { t } from "$translations";
  import { createSignalHandler } from "$store/SignalHandler";
  import toast, { Toaster } from "svelte-french-toast";
  import { handleLinkClick, initLightDarkModeSwitcher } from "$lib/utils";
  import { RelayClient } from "$store/RelayClient";
  import AppLanding from "$lib/AppLanding.svelte";
  import { MIN_FIRST_NAME_LENGTH, ROLE_NAME, ZOME_NAME } from "$config";
  import Button from "$lib/Button.svelte";
  import ProfileSetupName from "./ProfileSetupName.svelte";
  import ProfileSetupAvatar from "./ProfileSetupAvatar.svelte";
  import { createContactStore, type ContactStore } from "$store/ContactStore";
  import {
    type CellProfileStore,
    type ProfileStore,
    createProfileStore,
    deriveCellProfileStore,
  } from "$store/ProfileStore";
  import { encodeCellIdToBase64 } from "$lib/utils";
  import {
    createMergedProfileContactInviteStore,
    type MergedProfileContactInviteStore,
  } from "$store/MergedProfileContactInviteStore";
  import { createConversationStore, type ConversationStore } from "$store/ConversationStore";
  import {
    createConversationTitleStore,
    type ConversationTitleStore,
  } from "$store/ConversationTitleStore";
  import type { CellIdB64, CreateProfileInputUI } from "$lib/types";
  import { createInviteStore, type InviteStore } from "$store/InviteStore";
  import "../app.postcss";
  import {
    type ConversationLatestMessageStore,
    createConversationLatestMessageStore,
  } from "$store/ConversationLatestMessageStore";
  import {
    type ConversationMessageStore,
    createConversationMessageStore,
  } from "$store/ConversationMessageStore";
  import {
    createMergedProfileContactInviteJoinedStore,
    createMergedProfileContactInviteUnjoinedStore,
    type MergedProfileContactInviteJoinedStore,
    type MergedProfileContactInviteUnjoinedStore,
  } from "$store/MergedProfileContactInviteJoinedStore";
  import { createFileStore, type FileStore } from "$store/FileStore";

  // Holochain client
  let client: AppClient;
  let provisionedRelayCellId: CellId;
  let provisionedRelayCellIdB64: CellIdB64;
  let myPubKeyB64: AgentPubKeyB64;

  // Frontend store singletons
  let profileStore: ProfileStore;
  let contactStore: ContactStore;
  let mergedProfileContactInviteStore: MergedProfileContactInviteStore;
  let conversationStore: ConversationStore;
  let fileStore: FileStore;
  let conversationTitleStore: ConversationTitleStore;
  let conversationMessageStore: ConversationMessageStore;
  let conversationLatestMessageStore: ConversationLatestMessageStore;
  let inviteStore: InviteStore;
  let provisionedRelayCellProfileStore: CellProfileStore;
  let mergedProfileContactInviteUnjoinedStore: MergedProfileContactInviteUnjoinedStore;
  let mergedProfileContactInviteJoinedStore: MergedProfileContactInviteJoinedStore;

  // Is the holochain client connected?
  let isClientConnected = false;

  // Are the frontend stores initialized?
  let isStoresSetup = false;

  // Has the user clicked the "create account" button?
  let isUserCreatingProfile = false;

  // Profile create data
  let profileCreateInput: CreateProfileInputUI = {
    firstName: "",
    lastName: "",
    avatar: "",
  };

  $: myProfile =
    provisionedRelayCellProfileStore && $provisionedRelayCellProfileStore.data[myPubKeyB64]
      ? $provisionedRelayCellProfileStore.data[myPubKeyB64]
      : undefined;
  $: myProfileExists = myProfile !== undefined;

  async function initHolochainClient() {
    try {
      console.log("__HC_LAUNCHER_ENV__ is", window.__HC_LAUNCHER_ENV__);

      // Connect to holochain
      client = await AppWebsocket.connect({ defaultTimeout: 30000 });

      // Call 'ping' with very long timeout
      // This should be the first zome call after the client connects,
      // as subsequent zome calls will be much faster and can use the default timeout.
      console.log("Awaiting relay cell launch");
      await client.callZome(
        {
          role_name: ROLE_NAME,
          zome_name: ZOME_NAME,
          fn_name: "ping",
          payload: null,
        },

        // 5m timeout
        5 * 60 * 1000,
      );
      const appInfo = await client.appInfo();
      if (appInfo === null) throw new Error("Failed to get appInfo");
      console.log("Relay cell ready. App Info is ", appInfo);

      // Get provisioned relay CellId
      const provisionedRelayCellInfo = appInfo.cell_info[ROLE_NAME].find(
        (c) => CellType.Provisioned in c,
      );
      if (provisionedRelayCellInfo === undefined)
        throw new Error("Failed to get CellInfo for cell 'relay'");
      provisionedRelayCellId = provisionedRelayCellInfo[CellType.Provisioned].cell_id;
      provisionedRelayCellIdB64 = encodeCellIdToBase64(provisionedRelayCellId);

      isClientConnected = true;
      console.log("Connected");
    } catch (e) {
      console.error("Failed to init holochain", e);
      toast.error(`${$t("common.holochain_connect_error")}: ${e}`);
    }
  }

  async function initStores() {
    try {
      // Setup stores
      const relayClient = new RelayClient(client, provisionedRelayCellId);
      myPubKeyB64 = encodeHashToBase64(client.myPubKey);
      contactStore = createContactStore(relayClient);
      profileStore = createProfileStore(relayClient);
      provisionedRelayCellProfileStore = deriveCellProfileStore(
        profileStore,
        provisionedRelayCellIdB64,
      );
      inviteStore = createInviteStore();
      mergedProfileContactInviteStore = createMergedProfileContactInviteStore(
        profileStore,
        contactStore,
        inviteStore,
      );
      conversationStore = createConversationStore(relayClient);
      fileStore = createFileStore(relayClient);
      conversationMessageStore = createConversationMessageStore(
        relayClient,
        conversationStore,
        mergedProfileContactInviteStore,
        fileStore,
      );
      conversationLatestMessageStore = createConversationLatestMessageStore(
        conversationStore,
        conversationMessageStore,
      );
      mergedProfileContactInviteUnjoinedStore = createMergedProfileContactInviteUnjoinedStore(
        profileStore,
        inviteStore,
        mergedProfileContactInviteStore,
      );
      mergedProfileContactInviteJoinedStore = createMergedProfileContactInviteJoinedStore(
        profileStore,
        inviteStore,
        mergedProfileContactInviteStore,
      );
      conversationTitleStore = createConversationTitleStore(
        conversationStore,
        mergedProfileContactInviteStore,
      );

      // Initialize store data
      await contactStore.initialize();
      await profileStore.initialize();
      await conversationStore.initialize();
      await conversationMessageStore.initialize();

      // Initialize signal handler
      createSignalHandler(relayClient, conversationStore, conversationMessageStore);

      isStoresSetup = true;
    } catch (e) {
      console.error("Failed to init stores", e);
      toast.error(`${$t("common.stores_setup_error")}: ${e}`);
    }
  }

  async function setupApp() {
    initLightDarkModeSwitcher();
    document.addEventListener("click", handleLinkClick);

    await initHolochainClient();
    await initStores();
  }

  onMount(setupApp);

  onDestroy(() => {
    document.removeEventListener("click", handleLinkClick);
>>>>>>> 661e3e31
  });

  setContext("myPubKey", {
    getMyPubKey: () => client.myPubKey,
    getMyPubKeyB64: () => myPubKeyB64,
  });

  setContext("provisionedRelayCellId", {
    getCellId: () => provisionedRelayCellId,
    getCellIdB64: () => provisionedRelayCellIdB64,
  });

  setContext("profileStore", {
    getStore: () => profileStore,
    getProvisionedRelayCellProfileStore: () => provisionedRelayCellProfileStore,
  });

  setContext("contactStore", {
    getStore: () => contactStore,
  });

  setContext("mergedProfileContactInviteStore", {
    getStore: () => mergedProfileContactInviteStore,
  });

  setContext("mergedProfileContactInviteJoinedStore", {
    getStore: () => mergedProfileContactInviteJoinedStore,
  });

  setContext("mergedProfileContactInviteUnjoinedStore", {
    getStore: () => mergedProfileContactInviteUnjoinedStore,
  });

  setContext("conversationStore", {
    getStore: () => conversationStore,
  });

  setContext("fileStore", {
    getStore: () => fileStore,
  });

  setContext("conversationTitleStore", {
    getStore: () => conversationTitleStore,
  });

  setContext("conversationMessageStore", {
    getStore: () => conversationMessageStore,
  });

  setContext("conversationLatestMessageStore", {
    getStore: () => conversationLatestMessageStore,
  });

  setContext("inviteStore", {
    getStore: () => inviteStore,
  });
</script>

<div class="mx-auto flex h-screen w-full max-w-screen-lg flex-col items-center">
  {#if isClientConnected && isStoresSetup && myProfileExists}
    <slot />
  {:else if isClientConnected && isStoresSetup && !myProfileExists && !isUserCreatingProfile}
    <AppLanding>
      <Button
        icon="lock"
        on:click={() => (isUserCreatingProfile = true)}
        moreClasses="!font-normal"
      >
        {$t("common.create_an_account")}
      </Button>
    </AppLanding>
  {:else if isClientConnected && isStoresSetup && !myProfileExists && isUserCreatingProfile && profileCreateInput.firstName === ""}
    <ProfileSetupName bind:value={profileCreateInput} />
  {:else if isClientConnected && isStoresSetup && !myProfileExists && isUserCreatingProfile && profileCreateInput.firstName.length >= MIN_FIRST_NAME_LENGTH}
    <ProfileSetupAvatar bind:value={profileCreateInput} />
  {:else if isClientConnected && !isStoresSetup}
    <AppLanding>
      {$t("common.stores_setup")}
    </AppLanding>
  {:else}
    <AppLanding>
      {$t("common.connecting_to_holochain")}
    </AppLanding>
  {/if}
</div>

<Toaster position="bottom-end" /><|MERGE_RESOLUTION|>--- conflicted
+++ resolved
@@ -1,171 +1,10 @@
 <script lang="ts">
-<<<<<<< HEAD
-	import { AppWebsocket, AdminWebsocket, type AppWebsocketConnectionOptions } from '@holochain/client';
-	import { ProfilesClient, ProfilesStore } from '@holochain-open-dev/profiles';
-	import { modeCurrent, setModeCurrent } from '@skeletonlabs/skeleton';
-	import { onMount, setContext } from 'svelte';
-	import { goto } from '$app/navigation';
-	import SvgIcon from '$lib/SvgIcon.svelte';
-	import { t } from '$lib/translations';
-	import { RelayClient } from '$store/RelayClient';
-	import { RelayStore } from '$store/RelayStore';
-	import { type RoleNameCallZomeRequest } from '@holochain/client';
-	import toast, { Toaster } from 'svelte-french-toast';
-	import { v7 as uuidv7 } from 'uuid';
-	import '../app.postcss';
-
-	const appId = import.meta.env.VITE_APP_ID ? import.meta.env.VITE_APP_ID : 'volla-messages'
-	const appPort = import.meta.env.VITE_APP_PORT ? import.meta.env.VITE_APP_PORT : undefined;
-	const adminPort = import.meta.env.VITE_ADMIN_PORT
-	const url = appPort ? new URL(`wss://localhost:${appPort}`) : undefined;
-
-	let client: AppWebsocket
-	let relayClient: RelayClient
-	let relayStore: RelayStore
-	let connected = false
-	let profilesStore : ProfilesStore|null = null
-
-	let appHeight: number;
-
-	function updateAppHeight() {
-		appHeight = window.innerHeight;
-		document.documentElement.style.setProperty('--app-height', `${appHeight}px`);
-  }
-
-	
-	// Only used with the holochain_service build
-	import { isAppInstalled, installApp, appWebsocketAuth } from "tauri-plugin-holochain-service-consumer-api";
-	import happUrl from '../../../workdir/relay.happ?url';
-	async function setupHapp() {
-
-		const appBundleBytes = new Uint8Array(await (await fetch(happUrl)).arrayBuffer())
-		
-		// Install happ if needed
-		const installed = await isAppInstalled(appId);
-		if(!installed) {
-			await installApp({
-				appId,
-				appBundleBytes,
-				membraneProofs: new Map(),
-				networkSeed: uuidv7(),
-			});
-		}
-
-		// Setup app websocket with authentication
-		// This also sets __HC_LAUNCHER_ENV__ for the current webview,
-		// so no other work is needed.
-		await appWebsocketAuth(appId);
-	}
-
-	async function initHolochain() {
-		try {
-			let tokenResp
-			if (adminPort) {
-				const adminWebsocket = await AdminWebsocket.connect({ url: new URL(`ws://localhost:${adminPort}`) })
-				tokenResp = await adminWebsocket.issueAppAuthenticationToken({installed_app_id:appId})
-				const x = await adminWebsocket.listApps({})
-				const cellIds = await adminWebsocket.listCellIds()
-				await adminWebsocket.authorizeSigningCredentials(cellIds[0])
-			}
-
-			if(!window.__HC_LAUNCHER_ENV__) {
-				await setupHapp();
-			}
-			
-			console.log("appPort and Id is", appPort, appId)
-			console.log("__HC_LAUNCHER_ENV__ is", window.__HC_LAUNCHER_ENV__)
-			const params: AppWebsocketConnectionOptions = {url, defaultTimeout: 15000}
-			if (tokenResp) params.token = tokenResp.token
-			client = await AppWebsocket.connect(params)
-
-			// Call 'ping' with very long timeout
-			// This should be the first zome call after the client connects,
-			// as subsequent zome calls will be much faster and can use the default timeout.
-			console.log("Awaiting relay cell launch");
-			await client.callZome(
-				{
-					role_name: "relay",
-					zome_name: "relay",
-					fn_name: "ping",
-				} as RoleNameCallZomeRequest, 
-
-				// 5m timeout
-				5 * 60 * 1000
-			);
-			console.log("Relay cell ready.");
-
-			let profilesClient = new ProfilesClient(client, 'relay');
-			profilesStore = new ProfilesStore(profilesClient);
-			relayClient = new RelayClient(client, "relay", profilesStore);
-			relayStore = new RelayStore(relayClient)
-			await relayStore.initialize()
-			connected = true
-			console.log("Connected")
-		} catch(e) {
-			console.error("Failed to init holochain", e);
-			toast.error(`${$t('common.holochain_connect_error')}: ${e.message}`);
-		}
-	}
-	
-	onMount(() => {
-		// Launch and connect to holochain
-		initHolochain()
-		
-		// To change from light mode to dark mode based on system settings
-		// XXX: not using the built in skeleton autoModeWatcher() because it doesn't set modeCurrent in JS which we use
-		const mql = window.matchMedia('(prefers-color-scheme: light)');
-		function setMode(value: boolean) {
-			const elemHtmlClasses = document.documentElement.classList;
-			const classDark = `dark`;
-			value === true ? elemHtmlClasses.remove(classDark) : elemHtmlClasses.add(classDark);
-			setModeCurrent(value)
-		}
-		setMode(mql.matches);
-		mql.onchange = () => {
-			setMode(mql.matches)
-		}
-
-		// Prevent internal links from opening in the browser when using Tauri
-		const handleLinkClick = (event: MouseEvent) => {
-			const target = event.target as HTMLElement;
-			// Ensure the clicked element is an anchor and has a href attribute
-			if (target.closest('a[href]')) {
-				// Prevent default action
-				event.preventDefault();
-				event.stopPropagation();
-
-        const anchor = target.closest('a') as HTMLAnchorElement;
-				let link = anchor.getAttribute('href')
-				if (anchor && anchor.href.startsWith(window.location.origin) && !anchor.getAttribute('rel')?.includes('noopener')) {
-					return goto(anchor.pathname); // Navigate internally using SvelteKit's goto
-				} else if (anchor && link) {
-					// Handle external links using Tauri's API
-					if (!link.includes('://')) {
-						link = `https://${link}`
-					}
-					const { open } = window.__TAURI_PLUGIN_SHELL__
-					open(link)
-				}
-      }
-    };
-
-		setTimeout(updateAppHeight, 300)
-		window.addEventListener('resize', updateAppHeight);
-
-    document.addEventListener('click', handleLinkClick);
-    return () => {
-      document.removeEventListener('click', handleLinkClick);
-			window.removeEventListener('resize', updateAppHeight);
-    };
-	})
-
-	$: prof = profilesStore ? profilesStore.myProfile : undefined
-
-	setContext('relayClient', {
-    getClient: () => relayClient
-=======
   import type { AgentPubKeyB64, AppClient, CellId } from "@holochain/client";
-  import { AppWebsocket, CellType, encodeHashToBase64 } from "@holochain/client";
+  import {
+    AppWebsocket,
+    CellType,
+    encodeHashToBase64,
+  } from "@holochain/client";
   import { onDestroy, onMount, setContext } from "svelte";
   import { t } from "$translations";
   import { createSignalHandler } from "$store/SignalHandler";
@@ -189,7 +28,10 @@
     createMergedProfileContactInviteStore,
     type MergedProfileContactInviteStore,
   } from "$store/MergedProfileContactInviteStore";
-  import { createConversationStore, type ConversationStore } from "$store/ConversationStore";
+  import {
+    createConversationStore,
+    type ConversationStore,
+  } from "$store/ConversationStore";
   import {
     createConversationTitleStore,
     type ConversationTitleStore,
@@ -250,7 +92,8 @@
   };
 
   $: myProfile =
-    provisionedRelayCellProfileStore && $provisionedRelayCellProfileStore.data[myPubKeyB64]
+    provisionedRelayCellProfileStore &&
+    $provisionedRelayCellProfileStore.data[myPubKeyB64]
       ? $provisionedRelayCellProfileStore.data[myPubKeyB64]
       : undefined;
   $: myProfileExists = myProfile !== undefined;
@@ -275,7 +118,7 @@
         },
 
         // 5m timeout
-        5 * 60 * 1000,
+        5 * 60 * 1000
       );
       const appInfo = await client.appInfo();
       if (appInfo === null) throw new Error("Failed to get appInfo");
@@ -283,11 +126,12 @@
 
       // Get provisioned relay CellId
       const provisionedRelayCellInfo = appInfo.cell_info[ROLE_NAME].find(
-        (c) => CellType.Provisioned in c,
+        (c) => CellType.Provisioned in c
       );
       if (provisionedRelayCellInfo === undefined)
         throw new Error("Failed to get CellInfo for cell 'relay'");
-      provisionedRelayCellId = provisionedRelayCellInfo[CellType.Provisioned].cell_id;
+      provisionedRelayCellId =
+        provisionedRelayCellInfo[CellType.Provisioned].cell_id;
       provisionedRelayCellIdB64 = encodeCellIdToBase64(provisionedRelayCellId);
 
       isClientConnected = true;
@@ -307,13 +151,13 @@
       profileStore = createProfileStore(relayClient);
       provisionedRelayCellProfileStore = deriveCellProfileStore(
         profileStore,
-        provisionedRelayCellIdB64,
+        provisionedRelayCellIdB64
       );
       inviteStore = createInviteStore();
       mergedProfileContactInviteStore = createMergedProfileContactInviteStore(
         profileStore,
         contactStore,
-        inviteStore,
+        inviteStore
       );
       conversationStore = createConversationStore(relayClient);
       fileStore = createFileStore(relayClient);
@@ -321,25 +165,27 @@
         relayClient,
         conversationStore,
         mergedProfileContactInviteStore,
-        fileStore,
+        fileStore
       );
       conversationLatestMessageStore = createConversationLatestMessageStore(
         conversationStore,
-        conversationMessageStore,
-      );
-      mergedProfileContactInviteUnjoinedStore = createMergedProfileContactInviteUnjoinedStore(
-        profileStore,
-        inviteStore,
-        mergedProfileContactInviteStore,
-      );
-      mergedProfileContactInviteJoinedStore = createMergedProfileContactInviteJoinedStore(
-        profileStore,
-        inviteStore,
-        mergedProfileContactInviteStore,
-      );
+        conversationMessageStore
+      );
+      mergedProfileContactInviteUnjoinedStore =
+        createMergedProfileContactInviteUnjoinedStore(
+          profileStore,
+          inviteStore,
+          mergedProfileContactInviteStore
+        );
+      mergedProfileContactInviteJoinedStore =
+        createMergedProfileContactInviteJoinedStore(
+          profileStore,
+          inviteStore,
+          mergedProfileContactInviteStore
+        );
       conversationTitleStore = createConversationTitleStore(
         conversationStore,
-        mergedProfileContactInviteStore,
+        mergedProfileContactInviteStore
       );
 
       // Initialize store data
@@ -349,7 +195,11 @@
       await conversationMessageStore.initialize();
 
       // Initialize signal handler
-      createSignalHandler(relayClient, conversationStore, conversationMessageStore);
+      createSignalHandler(
+        relayClient,
+        conversationStore,
+        conversationMessageStore
+      );
 
       isStoresSetup = true;
     } catch (e) {
@@ -370,7 +220,6 @@
 
   onDestroy(() => {
     document.removeEventListener("click", handleLinkClick);
->>>>>>> 661e3e31
   });
 
   setContext("myPubKey", {
