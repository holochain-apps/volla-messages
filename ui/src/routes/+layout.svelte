<script lang="ts">
<<<<<<< HEAD
=======
  import type { AppClient } from "@holochain/client";
>>>>>>> 069e8e0b
  import { AppWebsocket } from "@holochain/client";
  import { ProfilesClient, ProfilesStore } from "@holochain-open-dev/profiles";
  import { modeCurrent } from "@skeletonlabs/skeleton";
  import { onMount, setContext } from "svelte";
  import SvgIcon from "$lib/SvgIcon.svelte";
  import { t } from "$lib/translations";
  import { RelayClient } from "$store/RelayClient";
  import { RelayStore } from "$store/RelayStore";
  import toast, { Toaster } from "svelte-french-toast";
  import { handleLinkClick, initLightDarkModeSwitcher } from "$lib/utils";
  import "../app.postcss";
  import { AllContactsStore } from "$store/AllContactsStore";

  const ROLE_NAME = "relay";
  const ZOME_NAME = "relay";

  let client: AppClient;
  let relayClient: RelayClient;
  let relayStore: RelayStore;
  let contactsStore: AllContactsStore;
  let connected = false;
  let profilesStore: ProfilesStore | null = null;

  let appHeight: number;

  function updateAppHeight() {
    appHeight = window.innerHeight;
    document.documentElement.style.setProperty("--app-height", `${appHeight}px`);
  }

  async function initHolochain() {
    try {
      console.log("__HC_LAUNCHER_ENV__ is", window.__HC_LAUNCHER_ENV__);

      // Connect to holochain
      client = await AppWebsocket.connect({ defaultTimeout: 15000 });

      // Call 'ping' with very long timeout
      // This should be the first zome call after the client connects,
      // as subsequent zome calls will be much faster and can use the default timeout.
      console.log("Awaiting relay cell launch");
      await client.callZome(
        {
          role_name: ROLE_NAME,
          zome_name: ZOME_NAME,
          fn_name: "ping",
          payload: null,
        },

        // 5m timeout
        5 * 60 * 1000,
      );
      const appInfo = await client.appInfo();
      console.log("Relay cell ready. App Info is ", appInfo);

      // Setup stores
      let profilesClient = new ProfilesClient(client, ROLE_NAME);
      profilesStore = new ProfilesStore(profilesClient);
      relayClient = new RelayClient(client, profilesStore, ROLE_NAME, ZOME_NAME);
      relayStore = new RelayStore(relayClient);
      contactsStore = new AllContactsStore(relayClient);
      await contactsStore.initialize();
      await relayStore.initialize();

      connected = true;
      console.log("Connected");
    } catch (e) {
      console.error("Failed to init holochain", e);
      toast.error(`${$t("common.holochain_connect_error")}: ${e.message}`);
    }
  }

  onMount(() => {
    initHolochain();

    initLightDarkModeSwitcher();

    setTimeout(updateAppHeight, 300);
    window.addEventListener("resize", updateAppHeight);

    document.addEventListener("click", handleLinkClick);
    return () => {
      document.removeEventListener("click", handleLinkClick);
      window.removeEventListener("resize", updateAppHeight);
    };
  });

  $: prof = profilesStore ? profilesStore.myProfile : undefined;

  setContext("relayClient", {
    getClient: () => relayClient,
  });

  setContext("profiles", {
    getStore: () => profilesStore,
  });

  setContext("relayStore", {
    getStore: () => relayStore,
  });

  setContext("contactsStore", {
    getStore: () => contactsStore,
  });

  setContext("myPubKey", {
    getMyPubKey: () => client.myPubKey,
  });
</script>

<div class="wrapper full-screen mx-auto flex h-screen flex-col items-center px-5 py-4">
  {#if !connected || ($prof && $prof.status === "pending")}
    <div class="flex grow flex-col items-center justify-center">
      <img src="/icon.png" alt="Icon" width="58" class="mb-4" />
      <h1 class="text-2xl font-bold">{$t("common.app_name")}</h1>
      <span class="mt-3 flex text-xs"
        >v{window.__APP_VERSION__}<SvgIcon
          icon="betaTag"
          size="24"
          moreClasses="ml-1"
          color={$modeCurrent ? "#000" : "#fff"}
        /></span
      >
      <p class="mt-10">{$t("common.tagline")}</p>
    </div>
    <div class="flex flex-col items-center justify-center">
      <p class="mb-8">{$t("common.connecting_to_holochain")}</p>
    </div>
    <div class="flex flex-col items-center justify-center pb-10">
      <p class="mb-2 text-xs">{$t("common.secured_by")}</p>
      <img
        class="max-w-52"
        src={$modeCurrent ? "/holochain-charcoal.png" : "/holochain-white.png"}
        alt="holochain"
      />
    </div>
  {:else}
    <slot />
  {/if}
</div>

<Toaster position="bottom-end" />

<style>
  /* Add this to ensure the page doesn't scroll */
  :global(body) {
    overflow: hidden;
    position: fixed;
    width: 100%;
    height: 100%;
    background-color: var(--app-background-color);
  }

  .wrapper {
    max-width: 1000px;
    margin: 0 auto;
    height: var(--app-height);
    overflow-y: auto;
  }

  .wrapper.full-screen {
    padding: 0;
  }
</style><|MERGE_RESOLUTION|>--- conflicted
+++ resolved
@@ -1,8 +1,5 @@
 <script lang="ts">
-<<<<<<< HEAD
-=======
   import type { AppClient } from "@holochain/client";
->>>>>>> 069e8e0b
   import { AppWebsocket } from "@holochain/client";
   import { ProfilesClient, ProfilesStore } from "@holochain-open-dev/profiles";
   import { modeCurrent } from "@skeletonlabs/skeleton";
