<script lang="ts">
  import type { AgentPubKeyB64, AppClient, CellId } from "@holochain/client";
  import { AppWebsocket, CellType, encodeHashToBase64 } from "@holochain/client";
  import { onDestroy, onMount, setContext } from "svelte";
  import { t } from "$translations";
  import { createSignalHandler } from "$store/SignalHandler";
  import toast, { Toaster } from "svelte-french-toast";
  import { handleLinkClick, initLightDarkModeSwitcher } from "$lib/utils";
  import { RelayClient } from "$store/RelayClient";
  import AppLanding from "$lib/AppLanding.svelte";
  import { MIN_FIRST_NAME_LENGTH, ROLE_NAME, ZOME_NAME } from "$config";
  import Button from "$lib/Button.svelte";
  import ProfileSetupName from "./ProfileSetupName.svelte";
  import ProfileSetupAvatar from "./ProfileSetupAvatar.svelte";
  import { createContactStore, type ContactStore } from "$store/ContactStore";
  import {
    type CellProfileStore,
    type ProfileStore,
    createProfileStore,
    deriveCellProfileStore,
  } from "$store/ProfileStore";
  import { encodeCellIdToBase64 } from "$lib/utils";
  import {
    createMergedProfileContactInviteStore,
    type MergedProfileContactInviteStore,
  } from "$store/MergedProfileContactInviteStore";
  import { createConversationStore, type ConversationStore } from "$store/ConversationStore";
  import {
    createConversationTitleStore,
    type ConversationTitleStore,
  } from "$store/ConversationTitleStore";
  import type { CellIdB64, CreateProfileInputUI } from "$lib/types";
  import { createInviteStore, type InviteStore } from "$store/InviteStore";
  import "../app.postcss";
  import {
    type ConversationLatestMessageStore,
    createConversationLatestMessageStore,
  } from "$store/ConversationLatestMessageStore";
  import {
    type ConversationMessageStore,
    createConversationMessageStore,
  } from "$store/ConversationMessageStore";
  import {
    createMergedProfileContactInviteJoinedStore,
    createMergedProfileContactInviteUnjoinedStore,
    type MergedProfileContactInviteJoinedStore,
    type MergedProfileContactInviteUnjoinedStore,
  } from "$store/MergedProfileContactInviteJoinedStore";
<<<<<<< HEAD
  import { createConferenceStore, type ConferenceStore } from "$store/ConferenceStore";
=======
  import { createFileStore, type FileStore } from "$store/FileStore";
>>>>>>> e7377c99

  // Holochain client
  let client: AppClient;
  let provisionedRelayCellId: CellId;
  let provisionedRelayCellIdB64: CellIdB64;
  let myPubKeyB64: AgentPubKeyB64;

  // Frontend store singletons
  let profileStore: ProfileStore;
  let contactStore: ContactStore;
  let mergedProfileContactInviteStore: MergedProfileContactInviteStore;
  let conversationStore: ConversationStore;
  let fileStore: FileStore;
  let conversationTitleStore: ConversationTitleStore;
  let conversationMessageStore: ConversationMessageStore;
  let conversationLatestMessageStore: ConversationLatestMessageStore;
  let inviteStore: InviteStore;
  let conferenceStore: ConferenceStore;
  let provisionedRelayCellProfileStore: CellProfileStore;
  let mergedProfileContactInviteUnjoinedStore: MergedProfileContactInviteUnjoinedStore;
  let mergedProfileContactInviteJoinedStore: MergedProfileContactInviteJoinedStore;

  // Is the holochain client connected?
  let isClientConnected = false;

  // Are the frontend stores initialized?
  let isStoresSetup = false;

  // Has the user clicked the "create account" button?
  let isUserCreatingProfile = false;

  // Profile create data
  let profileCreateInput: CreateProfileInputUI = {
    firstName: "",
    lastName: "",
    avatar: "",
  };

  $: myProfile =
    provisionedRelayCellProfileStore && $provisionedRelayCellProfileStore.data[myPubKeyB64]
      ? $provisionedRelayCellProfileStore.data[myPubKeyB64]
      : undefined;
  $: myProfileExists = myProfile !== undefined;

  async function initHolochainClient() {
    try {
      console.log("__HC_LAUNCHER_ENV__ is", window.__HC_LAUNCHER_ENV__);

      // Connect to holochain
      client = await AppWebsocket.connect({ defaultTimeout: 30000 });

      // Call 'ping' with very long timeout
      // This should be the first zome call after the client connects,
      // as subsequent zome calls will be much faster and can use the default timeout.
      console.log("Awaiting relay cell launch");
      await client.callZome(
        {
          role_name: ROLE_NAME,
          zome_name: ZOME_NAME,
          fn_name: "ping",
          payload: null,
        },

        // 5m timeout
        5 * 60 * 1000,
      );
      const appInfo = await client.appInfo();
      if (appInfo === null) throw new Error("Failed to get appInfo");
      console.log("Relay cell ready. App Info is ", appInfo);

      // Get provisioned relay CellId
      const provisionedRelayCellInfo = appInfo.cell_info[ROLE_NAME].find(
        (c) => CellType.Provisioned in c,
      );
      if (provisionedRelayCellInfo === undefined)
        throw new Error("Failed to get CellInfo for cell 'relay'");
      provisionedRelayCellId = provisionedRelayCellInfo[CellType.Provisioned].cell_id;
      provisionedRelayCellIdB64 = encodeCellIdToBase64(provisionedRelayCellId);

      isClientConnected = true;
      console.log("Connected");
    } catch (e) {
      console.error("Failed to init holochain", e);
      toast.error(`${$t("common.holochain_connect_error")}: ${e}`);
    }
  }

  async function initStores() {
    try {
      // Setup stores
      const relayClient = new RelayClient(client, provisionedRelayCellId);
      myPubKeyB64 = encodeHashToBase64(client.myPubKey);
      contactStore = createContactStore(relayClient);
      profileStore = createProfileStore(relayClient);
      provisionedRelayCellProfileStore = deriveCellProfileStore(
        profileStore,
        provisionedRelayCellIdB64,
      );
      inviteStore = createInviteStore();
      mergedProfileContactInviteStore = createMergedProfileContactInviteStore(
        profileStore,
        contactStore,
        inviteStore,
      );
      conversationStore = createConversationStore(relayClient);
      fileStore = createFileStore(relayClient);
      conversationMessageStore = createConversationMessageStore(
        relayClient,
        conversationStore,
        mergedProfileContactInviteStore,
        fileStore,
      );
      conversationLatestMessageStore = createConversationLatestMessageStore(
        conversationStore,
        conversationMessageStore,
      );
      conferenceStore = createConferenceStore(relayClient);
      mergedProfileContactInviteUnjoinedStore = createMergedProfileContactInviteUnjoinedStore(
        profileStore,
        inviteStore,
        mergedProfileContactInviteStore,
      );
      mergedProfileContactInviteJoinedStore = createMergedProfileContactInviteJoinedStore(
        profileStore,
        inviteStore,
        mergedProfileContactInviteStore,
      );
      conversationTitleStore = createConversationTitleStore(
        conversationStore,
        mergedProfileContactInviteStore,
      );

      // Initialize store data
      await contactStore.initialize();
      await profileStore.initialize();
      await conversationStore.initialize();
      await conversationMessageStore.initialize();
      await conferenceStore.initialize();

      // Initialize signal handler
      createSignalHandler(
        relayClient,
        conversationStore,
        conversationMessageStore,
        conferenceStore,
      );

      isStoresSetup = true;
    } catch (e) {
      console.error("Failed to init stores", e);
      toast.error(`${$t("common.stores_setup_error")}: ${e}`);
    }
  }

  async function setupApp() {
    initLightDarkModeSwitcher();
    document.addEventListener("click", handleLinkClick);

    await initHolochainClient();
    await initStores();
  }

  onMount(setupApp);

  onDestroy(() => {
    document.removeEventListener("click", handleLinkClick);
  });

  setContext("myPubKey", {
    getMyPubKey: () => client.myPubKey,
    getMyPubKeyB64: () => myPubKeyB64,
  });

  setContext("provisionedRelayCellId", {
    getCellId: () => provisionedRelayCellId,
    getCellIdB64: () => provisionedRelayCellIdB64,
  });

  setContext("profileStore", {
    getStore: () => profileStore,
    getProvisionedRelayCellProfileStore: () => provisionedRelayCellProfileStore,
  });

  setContext("contactStore", {
    getStore: () => contactStore,
  });

  setContext("mergedProfileContactInviteStore", {
    getStore: () => mergedProfileContactInviteStore,
  });

  setContext("mergedProfileContactInviteJoinedStore", {
    getStore: () => mergedProfileContactInviteJoinedStore,
  });

  setContext("mergedProfileContactInviteUnjoinedStore", {
    getStore: () => mergedProfileContactInviteUnjoinedStore,
  });

  setContext("conversationStore", {
    getStore: () => conversationStore,
  });

  setContext("fileStore", {
    getStore: () => fileStore,
  });

  setContext("conversationTitleStore", {
    getStore: () => conversationTitleStore,
  });

  setContext("conversationMessageStore", {
    getStore: () => conversationMessageStore,
  });

  setContext("conversationLatestMessageStore", {
    getStore: () => conversationLatestMessageStore,
  });

  setContext("inviteStore", {
    getStore: () => inviteStore,
  });

  setContext("conferenceStore", {
    getStore: () => conferenceStore,
  });
</script>

<div class="mx-auto flex h-screen w-full max-w-screen-lg flex-col items-center">
  {#if isClientConnected && isStoresSetup && myProfileExists}
    <slot />
  {:else if isClientConnected && isStoresSetup && !myProfileExists && !isUserCreatingProfile}
    <AppLanding>
      <Button
        icon="lock"
        on:click={() => (isUserCreatingProfile = true)}
        moreClasses="!font-normal"
      >
        {$t("common.create_an_account")}
      </Button>
    </AppLanding>
  {:else if isClientConnected && isStoresSetup && !myProfileExists && isUserCreatingProfile && profileCreateInput.firstName === ""}
    <ProfileSetupName bind:value={profileCreateInput} />
  {:else if isClientConnected && isStoresSetup && !myProfileExists && isUserCreatingProfile && profileCreateInput.firstName.length >= MIN_FIRST_NAME_LENGTH}
    <ProfileSetupAvatar bind:value={profileCreateInput} />
  {:else if isClientConnected && !isStoresSetup}
    <AppLanding>
      {$t("common.stores_setup")}
    </AppLanding>
  {:else}
    <AppLanding>
      {$t("common.connecting_to_holochain")}
    </AppLanding>
  {/if}
</div>

<Toaster position="bottom-end" /><|MERGE_RESOLUTION|>--- conflicted
+++ resolved
@@ -46,11 +46,8 @@
     type MergedProfileContactInviteJoinedStore,
     type MergedProfileContactInviteUnjoinedStore,
   } from "$store/MergedProfileContactInviteJoinedStore";
-<<<<<<< HEAD
+  import { createFileStore, type FileStore } from "$store/FileStore";
   import { createConferenceStore, type ConferenceStore } from "$store/ConferenceStore";
-=======
-  import { createFileStore, type FileStore } from "$store/FileStore";
->>>>>>> e7377c99
 
   // Holochain client
   let client: AppClient;
