--- conflicted
+++ resolved
@@ -18,15 +18,10 @@
 tauri-build = { version = "2.0.3", default-features = false , features = [] }
 
 [dependencies]
-<<<<<<< HEAD
-tauri = { version = "2.0.6", features = [] }
+tauri = { version = "2.1.1", features = [] }
 tauri-plugin-holochain = { git = "https://github.com/darksoil-studio/p2p-shipyard", branch = "main-0.4", optional = true }
 tauri-plugin-holochain-service-consumer = { git = "https://github.com/mattyg/p2p-shipyard.git", branch = "feat/foreground-service", package = "tauri-plugin-holochain-service-consumer", optional = true }
 
-=======
-tauri = { version = "2.1.1", features = [] }
-tauri-plugin-holochain = { git = "https://github.com/darksoil-studio/p2p-shipyard", branch = "main-0.4" }
->>>>>>> 661e3e31
 holochain_types = { version = "0.4.0-rc" }
 lair_keystore = { version = "0.5.2" }
 holochain_client = { version = "0.6.0-rc" }
