pub mod message;
pub use message::*;
pub mod config;
pub use config::*;
use hdi::prelude::*;

#[derive(Serialize, Deserialize)]
#[serde(tag = "type")]
#[hdk_entry_types]
#[unit_enum(UnitEntryTypes)]
pub enum EntryTypes {
    Config(Config),
    Message(Message),
}

#[derive(Serialize, Deserialize)]
#[hdk_link_types]
pub enum LinkTypes {
    ConfigUpdates,
    MessageUpdates,
    AllMessages,
}

#[derive(Serialize, Deserialize, Debug, SerializedBytes, Clone)]
pub struct MembraneProofData {
    pub conversation_id: String,
    pub for_agent: AgentPubKey,
    pub as_role: u32,
}

#[derive(Serialize, Deserialize, Debug, SerializedBytes)]
pub struct MembraneProofEnvelope {
    pub signature: Signature,
    pub data: MembraneProofData,
}

#[derive(Serialize, Deserialize, Debug, Clone, SerializedBytes, PartialEq)]
pub enum Privacy {
    Private,
    Public,
}

#[derive(Serialize, Deserialize, Debug, SerializedBytes, Clone)]
pub struct Properties {
    pub name: String,
    pub privacy: Privacy,
    pub progenitor: AgentPubKey,
}

pub fn check_agent(agent_pub_key: AgentPubKey, membrane_proof: Option<MembraneProof>) -> ExternResult<ValidateCallbackResult> {
    let info = dna_info()?;
    // we have no properties so this is a conversation anyone can join
    // TODO: do we actually want this to be the case?
    if info.modifiers.properties.bytes().len() == 1 {
        return Ok(ValidateCallbackResult::Valid);
    }
    let props = Properties::try_from(info.modifiers.properties).map_err(|e| wasm_error!(e))?;

    // Anyone can join a public conversation
    if props.privacy == Privacy::Public {
        return Ok(ValidateCallbackResult::Valid);
    }

    // agent is the progenitor so check out
    if agent_pub_key == props.progenitor {
        return Ok(ValidateCallbackResult::Valid);
    }
    match membrane_proof {
        None => Ok(ValidateCallbackResult::Invalid("membrane proof must be provided".to_string())),
        Some(serialized_proof) => {
            let envelope  = MembraneProofEnvelope::try_from((*serialized_proof).clone()).map_err(|e| wasm_error!(e))?;
<<<<<<< HEAD
            // if envelope.data.space_type != props.space_type {
            //     return Ok(ValidateCallbackResult::Invalid("membrane proof is not for this space type".to_string()));
            // }
            if envelope.data.conversation_id != info.modifiers.network_seed {
=======
            if envelope.data.conversation_name != props.name {
>>>>>>> 9b7885e9
                return Ok(ValidateCallbackResult::Invalid("membrane proof is not for this conversation".to_string()));
            }
            if envelope.data.for_agent != agent_pub_key {
                return Ok(ValidateCallbackResult::Invalid("membrane proof is not for this agent".to_string()));
            }
            if verify_signature(props.progenitor, envelope.signature, envelope.data)? {
                return Ok(ValidateCallbackResult::Valid);
            }
            Ok(ValidateCallbackResult::Invalid("membrane proof signature invalid".to_string()))
        }
    }
}

// #[hdk_extern]
// pub fn genesis_self_check(
//     _data: GenesisSelfCheckData,
// ) -> ExternResult<ValidateCallbackResult> {
//     Ok(ValidateCallbackResult::Valid)
// }
// pub fn validate_agent_joining(
//     _agent_pub_key: AgentPubKey,
//     _membrane_proof: &Option<MembraneProof>,
// ) -> ExternResult<ValidateCallbackResult> {
//     Ok(ValidateCallbackResult::Valid)
// }

#[hdk_extern]
pub fn genesis_self_check(
    data: GenesisSelfCheckData,
) -> ExternResult<ValidateCallbackResult> {
    check_agent(data.agent_key, data.membrane_proof)
}

pub fn validate_agent_joining(
    agent_pub_key: AgentPubKey,
    membrane_proof: &Option<MembraneProof>,
) -> ExternResult<ValidateCallbackResult> {
    check_agent(agent_pub_key, (*membrane_proof).clone())
}

#[hdk_extern]
pub fn validate(op: Op) -> ExternResult<ValidateCallbackResult> {
    match op.flattened::<EntryTypes, LinkTypes>()? {
        FlatOp::StoreEntry(store_entry) => {
            match store_entry {
                OpEntry::CreateEntry { app_entry, action } => {
                    match app_entry {
                        EntryTypes::Config(config) => {
                            validate_create_config(
                                EntryCreationAction::Create(action),
                                config,
                            )
                        }
                        EntryTypes::Message(message) => {
                            validate_create_message(
                                EntryCreationAction::Create(action),
                                message,
                            )
                        }
                    }
                }
                OpEntry::UpdateEntry { app_entry, action, .. } => {
                    match app_entry {
                        EntryTypes::Config(config) => {
                            validate_create_config(
                                EntryCreationAction::Update(action),
                                config,
                            )
                        }
                        EntryTypes::Message(message) => {
                            validate_create_message(
                                EntryCreationAction::Update(action),
                                message,
                            )
                        }
                    }
                }
                _ => Ok(ValidateCallbackResult::Valid),
            }
        }
        FlatOp::RegisterUpdate(update_entry) => {
            match update_entry {
                OpUpdate::Entry {
                    app_entry,
                    action,
                } => {
                    match app_entry {

                        EntryTypes::Message(message)=> {
                            validate_update_message(
                                action,
                                message,
                            )
                        },
                        EntryTypes::Config(config)
                         => {
                            validate_update_config(
                                action,
                                config,
                            )
                        }
                        _ => {
                            Ok(
                                ValidateCallbackResult::Invalid(
                                    "Original and updated entry types must be the same"
                                        .to_string(),
                                ),
                            )
                        }
                    }
                }
                _ => Ok(ValidateCallbackResult::Valid),
            }
        }
        FlatOp::RegisterDelete(delete_entry) => {
            match delete_entry {
                OpDelete { action: _ } => {
                    Ok(ValidateCallbackResult::Valid)
                    // match original_app_entry {
                    //     EntryTypes::Config(config) => {
                    //         validate_delete_config(action, original_action, config)
                    //     }
                    //     EntryTypes::Message(message) => {
                    //         validate_delete_message(action, original_action, message)
                    //     }
                    // }
                }
                _ => Ok(ValidateCallbackResult::Valid),
            }
        }
        FlatOp::RegisterCreateLink {
            link_type,
            base_address,
            target_address,
            tag,
            action,
        } => {
            match link_type {
                LinkTypes::ConfigUpdates => {
                    validate_create_link_config_updates(
                        action,
                        base_address,
                        target_address,
                        tag,
                    )
                }
                LinkTypes::MessageUpdates => {
                    validate_create_link_message_updates(
                        action,
                        base_address,
                        target_address,
                        tag,
                    )
                }
                LinkTypes::AllMessages => {
                    validate_create_link_all_messages(
                        action,
                        base_address,
                        target_address,
                        tag,
                    )
                }
            }
        }
        FlatOp::RegisterDeleteLink {
            link_type,
            base_address,
            target_address,
            tag,
            original_action,
            action,
        } => {
            match link_type {
                LinkTypes::ConfigUpdates => {
                    validate_delete_link_config_updates(
                        action,
                        original_action,
                        base_address,
                        target_address,
                        tag,
                    )
                }
                LinkTypes::MessageUpdates => {
                    validate_delete_link_message_updates(
                        action,
                        original_action,
                        base_address,
                        target_address,
                        tag,
                    )
                }
                LinkTypes::AllMessages => {
                    validate_delete_link_all_messages(
                        action,
                        original_action,
                        base_address,
                        target_address,
                        tag,
                    )
                }
            }
        }
        FlatOp::StoreRecord(store_record) => {
            match store_record {
                OpRecord::CreateEntry { app_entry, action } => {
                    match app_entry {
                        EntryTypes::Config(config) => {
                            validate_create_config(
                                EntryCreationAction::Create(action),
                                config,
                            )
                        }
                        EntryTypes::Message(message) => {
                            validate_create_message(
                                EntryCreationAction::Create(action),
                                message,
                            )
                        }
                    }
                }
                OpRecord::UpdateEntry {
                    original_action_hash,
                    app_entry,
                    action,
                    ..
                } => {
                    let original_record = must_get_valid_record(original_action_hash)?;
                    let original_action = original_record.action().clone();
                    let original_action = match original_action {
                        Action::Create(create) => EntryCreationAction::Create(create),
                        Action::Update(update) => EntryCreationAction::Update(update),
                        _ => {
                            return Ok(
                                ValidateCallbackResult::Invalid(
                                    "Original action for an update must be a Create or Update action"
                                        .to_string(),
                                ),
                            );
                        }
                    };
                    match app_entry {
                        EntryTypes::Config(config) => {
                            let result = validate_create_config(
                                EntryCreationAction::Update(action.clone()),
                                config.clone(),
                            )?;
                            if let ValidateCallbackResult::Valid = result {
                                let original_config: Option<Config> = original_record
                                    .entry()
                                    .to_app_option()
                                    .map_err(|e| wasm_error!(e))?;
                                let original_config = match original_config {
                                    Some(config) => config,
                                    None => {
                                        return Ok(
                                            ValidateCallbackResult::Invalid(
                                                "The updated entry type must be the same as the original entry type"
                                                    .to_string(),
                                            ),
                                        );
                                    }
                                };
                                validate_update_config(
                                    action,
                                    config,
                                )
                            } else {
                                Ok(result)
                            }
                        }
                        EntryTypes::Message(message) => {
                            let result = validate_create_message(
                                EntryCreationAction::Update(action.clone()),
                                message.clone(),
                            )?;
                            if let ValidateCallbackResult::Valid = result {
                                let original_message: Option<Message> = original_record
                                    .entry()
                                    .to_app_option()
                                    .map_err(|e| wasm_error!(e))?;
                                let original_message = match original_message {
                                    Some(message) => message,
                                    None => {
                                        return Ok(
                                            ValidateCallbackResult::Invalid(
                                                "The updated entry type must be the same as the original entry type"
                                                    .to_string(),
                                            ),
                                        );
                                    }
                                };
                                validate_update_message(
                                    action,
                                    message,
                                )
                            } else {
                                Ok(result)
                            }
                        }
                    }
                }
                OpRecord::DeleteEntry { original_action_hash, action, .. } => {
                    let original_record = must_get_valid_record(original_action_hash)?;
                    let original_action = original_record.action().clone();
                    let original_action = match original_action {
                        Action::Create(create) => EntryCreationAction::Create(create),
                        Action::Update(update) => EntryCreationAction::Update(update),
                        _ => {
                            return Ok(
                                ValidateCallbackResult::Invalid(
                                    "Original action for a delete must be a Create or Update action"
                                        .to_string(),
                                ),
                            );
                        }
                    };
                    let app_entry_type = match original_action.entry_type() {
                        EntryType::App(app_entry_type) => app_entry_type,
                        _ => {
                            return Ok(ValidateCallbackResult::Valid);
                        }
                    };
                    let entry = match original_record.entry().as_option() {
                        Some(entry) => entry,
                        None => {
                            if original_action.entry_type().visibility().is_public() {
                                return Ok(
                                    ValidateCallbackResult::Invalid(
                                        "Original record for a delete of a public entry must contain an entry"
                                            .to_string(),
                                    ),
                                );
                            } else {
                                return Ok(ValidateCallbackResult::Valid);
                            }
                        }
                    };
                    let original_app_entry = match EntryTypes::deserialize_from_type(
                        app_entry_type.zome_index,
                        app_entry_type.entry_index,
                        entry,
                    )? {
                        Some(app_entry) => app_entry,
                        None => {
                            return Ok(
                                ValidateCallbackResult::Invalid(
                                    "Original app entry must be one of the defined entry types for this zome"
                                        .to_string(),
                                ),
                            );
                        }
                    };
                    match original_app_entry {
                        EntryTypes::Config(original_config) => {
                            validate_delete_config(
                                action,
                                original_action,
                                original_config,
                            )
                        }
                        EntryTypes::Message(original_message) => {
                            validate_delete_message(
                                action,
                                original_action,
                                original_message,
                            )
                        }
                    }
                }
                OpRecord::CreateLink {
                    base_address,
                    target_address,
                    tag,
                    link_type,
                    action,
                } => {
                    match link_type {
                        LinkTypes::ConfigUpdates => {
                            validate_create_link_config_updates(
                                action,
                                base_address,
                                target_address,
                                tag,
                            )
                        }
                        LinkTypes::MessageUpdates => {
                            validate_create_link_message_updates(
                                action,
                                base_address,
                                target_address,
                                tag,
                            )
                        }
                        LinkTypes::AllMessages => {
                            validate_create_link_all_messages(
                                action,
                                base_address,
                                target_address,
                                tag,
                            )
                        }
                    }
                }
                OpRecord::DeleteLink { original_action_hash, base_address, action } => {
                    let record = must_get_valid_record(original_action_hash)?;
                    let create_link = match record.action() {
                        Action::CreateLink(create_link) => create_link.clone(),
                        _ => {
                            return Ok(
                                ValidateCallbackResult::Invalid(
                                    "The action that a DeleteLink deletes must be a CreateLink"
                                        .to_string(),
                                ),
                            );
                        }
                    };
                    let link_type = match LinkTypes::from_type(
                        create_link.zome_index,
                        create_link.link_type,
                    )? {
                        Some(lt) => lt,
                        None => {
                            return Ok(ValidateCallbackResult::Valid);
                        }
                    };
                    match link_type {
                        LinkTypes::ConfigUpdates => {
                            validate_delete_link_config_updates(
                                action,
                                create_link.clone(),
                                base_address,
                                create_link.target_address,
                                create_link.tag,
                            )
                        }
                        LinkTypes::MessageUpdates => {
                            validate_delete_link_message_updates(
                                action,
                                create_link.clone(),
                                base_address,
                                create_link.target_address,
                                create_link.tag,
                            )
                        }
                        LinkTypes::AllMessages => {
                            validate_delete_link_all_messages(
                                action,
                                create_link.clone(),
                                base_address,
                                create_link.target_address,
                                create_link.tag,
                            )
                        }
                    }
                }
                OpRecord::CreatePrivateEntry { .. } => Ok(ValidateCallbackResult::Valid),
                OpRecord::UpdatePrivateEntry { .. } => Ok(ValidateCallbackResult::Valid),
                OpRecord::CreateCapClaim { .. } => Ok(ValidateCallbackResult::Valid),
                OpRecord::CreateCapGrant { .. } => Ok(ValidateCallbackResult::Valid),
                OpRecord::UpdateCapClaim { .. } => Ok(ValidateCallbackResult::Valid),
                OpRecord::UpdateCapGrant { .. } => Ok(ValidateCallbackResult::Valid),
                OpRecord::Dna { .. } => Ok(ValidateCallbackResult::Valid),
                OpRecord::OpenChain { .. } => Ok(ValidateCallbackResult::Valid),
                OpRecord::CloseChain { .. } => Ok(ValidateCallbackResult::Valid),
                OpRecord::InitZomesComplete { .. } => Ok(ValidateCallbackResult::Valid),
                _ => Ok(ValidateCallbackResult::Valid),
            }
        }
        FlatOp::RegisterAgentActivity(agent_activity) => {
            match agent_activity {
                OpActivity::CreateAgent { agent, action } => {
                    let previous_action = must_get_action(action.prev_action)?;
                    match previous_action.action() {
                        Action::AgentValidationPkg(
                            AgentValidationPkg { membrane_proof, .. },
                        ) => validate_agent_joining(agent, membrane_proof),
                        _ => {
                            Ok(
                                ValidateCallbackResult::Invalid(
                                    "The previous action for a `CreateAgent` action must be an `AgentValidationPkg`"
                                        .to_string(),
                                ),
                            )
                        }
                    }
                }
                _ => Ok(ValidateCallbackResult::Valid),
            }
        }
    }
}<|MERGE_RESOLUTION|>--- conflicted
+++ resolved
@@ -69,14 +69,7 @@
         None => Ok(ValidateCallbackResult::Invalid("membrane proof must be provided".to_string())),
         Some(serialized_proof) => {
             let envelope  = MembraneProofEnvelope::try_from((*serialized_proof).clone()).map_err(|e| wasm_error!(e))?;
-<<<<<<< HEAD
-            // if envelope.data.space_type != props.space_type {
-            //     return Ok(ValidateCallbackResult::Invalid("membrane proof is not for this space type".to_string()));
-            // }
             if envelope.data.conversation_id != info.modifiers.network_seed {
-=======
-            if envelope.data.conversation_name != props.name {
->>>>>>> 9b7885e9
                 return Ok(ValidateCallbackResult::Invalid("membrane proof is not for this conversation".to_string()));
             }
             if envelope.data.for_agent != agent_pub_key {
