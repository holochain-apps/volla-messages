--- conflicted
+++ resolved
@@ -34,12 +34,8 @@
     //     LinkTypes::MessageBlock,
     //     (),
     // )?;
-<<<<<<< HEAD
     let path = messages_path(input.message.bucket);
     debug!("create_message path {:?}", path);
-=======
-    let path = Path::from("all_messages");
->>>>>>> d4c5f7fb
     let link = create_link(
         path.path_entry_hash()?,
         message_hash.clone(),
@@ -50,14 +46,7 @@
     // TODO: handle errors. look for ack, try again on fail
     let _ = send_remote_signal(
         MessageRecord {
-<<<<<<< HEAD
             message: Some(input.message),
-=======
-            message: Some(Message {
-                content: input.message.content,
-                images: input.message.images,
-            }),
->>>>>>> d4c5f7fb
             original_action: message_hash.clone(),
             signed_action: record.signed_action().clone()
         },
