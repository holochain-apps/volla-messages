--- conflicted
+++ resolved
@@ -1,4 +1,4 @@
-pub mod contact;
+//pub mod contact;
 pub mod message;
 pub mod config;
 // pub mod utils;
@@ -11,12 +11,7 @@
     let message = message_record.message.unwrap();
     let signal = Signal::Message {
         action: message_record.signed_action.clone(),
-<<<<<<< HEAD
-        message: message_record.message.unwrap(),
-=======
-        images: message.images,
-        content: message.content,
->>>>>>> d4c5f7fb
+        message,
         from: info.provenance,
     };
     emit_signal(signal)
@@ -38,11 +33,7 @@
 #[derive(Serialize, Deserialize, Debug)]
 #[serde(tag = "type")]
 pub enum Signal {
-<<<<<<< HEAD
     Message { action: SignedActionHashed, message: Message, from: AgentPubKey },
-=======
-    Message { action: SignedActionHashed, content: String, images: Vec<File>, from: AgentPubKey},
->>>>>>> d4c5f7fb
     LinkCreated { action: SignedActionHashed, link_type: LinkTypes },
     LinkDeleted {
         action: SignedActionHashed,
