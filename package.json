--- conflicted
+++ resolved
@@ -1,5 +1,4 @@
 {
-<<<<<<< HEAD
   "name": "relay",
   "version": "0.0.1",
   "private": true,
@@ -15,7 +14,7 @@
     "tool-devx": "BPORT=46263 SPORT=46262; concurrently \"hc run-local-services -b $BPORT -s $SPORT\" \"npm start -w ui\" \"./we_dev/we.AppImage  --dev-config we_dev/config.json --agent-num 1 -b http://127.0.0.1:$BPORT -s ws://127.0.0.1:$SPORT\" \"sleep 10 && ./we_dev/we.AppImage --dev-config we_dev/config.json --agent-num 2 -b http://127.0.0.1:$BPORT -s ws://127.0.0.1:$SPORT\"",
     "network": "npm run build:happ && BOOTSTRAP_PORT=$(port) SIGNAL_PORT=$(port) INTERNAL_IP=$(internal-ip --ipv4) concurrently -k \"npm run local-services\" \"UI_PORT=1420 npm run -w ui start\" \"npm run launch\"",
     "test": "npm run build:zomes && hc app pack workdir --recursive && npm t -w tests",
-    "launch:happ": "concurrently \"hc run-local-services --bootstrap-port $BOOTSTRAP_PORT --signal-port $SIGNAL_PORT\" \"echo pass | RUST_LOG=warn hc launch --piped -n $AGENTS workdir/relay.happ --ui-port $UI_PORT network --bootstrap http://127.0.0.1:\"$BOOTSTRAP_PORT\" webrtc ws://127.0.0.1:\"$SIGNAL_PORT\"\"",
+    "launch:happ": "hc-spin -n $AGENTS workdir/relay.happ --ui-port $UI_PORT ",
     "package": "npm run build:happ && npm run package -w ui && hc web-app pack workdir --recursive",
     "start:happ": "echo \"starting with admin $VITE_ADMIN_PORT\" && RUST_LOG=warn echo \"pass\" | hc s -f=$VITE_ADMIN_PORT --piped generate workdir/relay.happ --run=$VITE_APP_PORT -a relay network -b \"http://127.0.0.1:$BOOTSTRAP_PORT\"  webrtc \"ws://127.0.0.1:$SIGNAL_PORT\"",
     "build:happ": "npm run build:zomes && hc app pack workdir --recursive",
@@ -27,6 +26,7 @@
   },
   "devDependencies": {
     "@holochain-playground/cli": "^0.2.0",
+    "@holochain/hc-spin": "^0.400.0-dev.0",
     "@rollup/plugin-typescript": "^8.0.0",
     "@tauri-apps/cli": "^2.0.0-beta.20",
     "@tsconfig/svelte": "^5.0.4",
@@ -52,54 +52,4 @@
     "lodash-es": "^4.17.21",
     "uuid": "^9.0.1"
   }
-=======
-	"name": "relay",
-	"version": "0.0.1",
-	"private": true,
-	"workspaces": [
-		"ui"
-	],
-	"scripts": {
-		"start": "AGENTS=2 BOOTSTRAP_PORT=$(port) SIGNAL_PORT=$(port) npm run network",
-		"dev": "VITE_ADMIN_PORT=$(port) VITE_APP_PORT=$(port) SIGNAL_PORT=$(port) BOOTSTRAP_PORT=$(port) UI_PORT=8888 npm run x",
-		"x": "hc s clean &&  npm run build:happ && UI_PORT=8888 concurrently \"npm start -w ui\" \"npm run start:happ\" \"hc run-local-services -b $BOOTSTRAP_PORT -s $SIGNAL_PORT\"",
-		"tool-dev": " UI_PORT=8888 npm run tool-devy",
-		"tool-devy": "concurrently \"npm start -w ui\" \"sleep 1 && we-dev-cli --agent-idx 1 --dev-config we_dev/config.ts\" \"sleep 10 && we-dev-cli --agent-idx 2 --dev-config we_dev/config.ts\"",
-		"tool-devx": "BPORT=46263 SPORT=46262; concurrently \"hc run-local-services -b $BPORT -s $SPORT\" \"npm start -w ui\" \"./we_dev/we.AppImage  --dev-config we_dev/config.json --agent-num 1 -b http://127.0.0.1:$BPORT -s ws://127.0.0.1:$SPORT\" \"sleep 10 && ./we_dev/we.AppImage --dev-config we_dev/config.json --agent-num 2 -b http://127.0.0.1:$BPORT -s ws://127.0.0.1:$SPORT\"",
-		"network": "hc s clean && npm run build:happ && UI_PORT=8888 concurrently \"npm start -w ui\" \"npm run launch:happ\" \"holochain-playground\"",
-		"test": "npm run build:zomes && hc app pack workdir --recursive && npm t -w tests",
-    "launch:happ": "hc-spin -n $AGENTS workdir/relay.happ --ui-port $UI_PORT ",
-		"package": "npm run build:happ && npm run package -w ui && hc web-app pack workdir --recursive",
-		"start:happ": "echo \"starting with admin $VITE_ADMIN_PORT\" && RUST_LOG=warn echo \"pass\" | hc s -f=$VITE_ADMIN_PORT --piped generate workdir/relay.happ --run=$VITE_APP_PORT -a relay network -b \"http://127.0.0.1:$BOOTSTRAP_PORT\"  webrtc \"ws://127.0.0.1:$SIGNAL_PORT\"",
-		"build:happ": "npm run build:zomes && hc app pack workdir --recursive",
-		"build:zomes": "RUSTFLAGS='' CARGO_TARGET_DIR=target cargo build --release --target wasm32-unknown-unknown"
-	},
-	"devDependencies": {
-		"@holochain-playground/cli": "^0.2.0",
-    "@holochain/hc-spin": "^0.400.0-dev.0",
-		"@rollup/plugin-typescript": "^8.0.0",
-		"@tauri-apps/cli": "^1.5.10",
-		"@tsconfig/svelte": "^5.0.4",
-		"@types/lodash-es": "^4.17.12",
-		"@types/uuid": "^9.0.8",
-		"bestzip": "^2.2.0",
-		"concurrently": "^6.2.1",
-		"concurrently-repeat": "^0.0.1",
-		"cross-env": "^7.0.3",
-		"json-parse-better-errors": "^1.0.2",
-		"new-port-cli": "^1.0.0",
-		"rimraf": "^3.0.2",
-		"sass": "^1.77.2",
-		"svelte-check": "^3.6.9",
-		"svelte-preprocess": "^5.1.3",
-		"tslib": "^2.6.2",
-		"typescript": "^5.4.4"
-	},
-	"dependencies": {
-		"@lightningrodlabs/we-applet": "^0.16.2",
-		"@tauri-apps/api": "^1.5.3",
-		"lodash-es": "^4.17.21",
-		"uuid": "^9.0.1"
-	}
->>>>>>> 9334ee85
 }